// SPDX-License-Identifier: GPL-2.0
/*
 * Copyright (c) 2015, 2017 Oracle.  All rights reserved.
 * Copyright (c) 2003-2007 Network Appliance, Inc. All rights reserved.
 */

/* Lightweight memory registration using Fast Registration Work
 * Requests (FRWR).
 *
 * FRWR features ordered asynchronous registration and invalidation
 * of arbitrarily-sized memory regions. This is the fastest and safest
 * but most complex memory registration mode.
 */

/* Normal operation
 *
 * A Memory Region is prepared for RDMA Read or Write using a FAST_REG
 * Work Request (frwr_map). When the RDMA operation is finished, this
 * Memory Region is invalidated using a LOCAL_INV Work Request
 * (frwr_unmap_async and frwr_unmap_sync).
 *
 * Typically FAST_REG Work Requests are not signaled, and neither are
 * RDMA Send Work Requests (with the exception of signaling occasionally
 * to prevent provider work queue overflows). This greatly reduces HCA
 * interrupt workload.
 */

/* Transport recovery
 *
 * frwr_map and frwr_unmap_* cannot run at the same time the transport
 * connect worker is running. The connect worker holds the transport
 * send lock, just as ->send_request does. This prevents frwr_map and
 * the connect worker from running concurrently. When a connection is
 * closed, the Receive completion queue is drained before the allowing
 * the connect worker to get control. This prevents frwr_unmap and the
 * connect worker from running concurrently.
 *
 * When the underlying transport disconnects, MRs that are in flight
 * are flushed and are likely unusable. Thus all MRs are destroyed.
 * New MRs are created on demand.
 */

#include <linux/sunrpc/svc_rdma.h>

#include "xprt_rdma.h"
#include <trace/events/rpcrdma.h>

#if IS_ENABLED(CONFIG_SUNRPC_DEBUG)
# define RPCDBG_FACILITY	RPCDBG_TRANS
#endif

static void frwr_cid_init(struct rpcrdma_ep *ep,
			  struct rpcrdma_mr *mr)
{
	struct rpc_rdma_cid *cid = &mr->mr_cid;

	cid->ci_queue_id = ep->re_attr.send_cq->res.id;
	cid->ci_completion_id = mr->mr_ibmr->res.id;
}

static void frwr_mr_unmap(struct rpcrdma_xprt *r_xprt, struct rpcrdma_mr *mr)
{
	if (mr->mr_device) {
		trace_xprtrdma_mr_unmap(mr);
		ib_dma_unmap_sg(mr->mr_device, mr->mr_sg, mr->mr_nents,
				mr->mr_dir);
		mr->mr_device = NULL;
	}
}

/**
 * frwr_mr_release - Destroy one MR
 * @mr: MR allocated by frwr_mr_init
 *
 */
void frwr_mr_release(struct rpcrdma_mr *mr)
{
	int rc;

	frwr_mr_unmap(mr->mr_xprt, mr);

	rc = ib_dereg_mr(mr->mr_ibmr);
	if (rc)
		trace_xprtrdma_frwr_dereg(mr, rc);
	kfree(mr->mr_sg);
	kfree(mr);
}

<<<<<<< HEAD
static void frwr_mr_recycle(struct rpcrdma_mr *mr)
{
	struct rpcrdma_xprt *r_xprt = mr->mr_xprt;

	trace_xprtrdma_mr_recycle(mr);

	if (mr->mr_dir != DMA_NONE) {
		trace_xprtrdma_mr_unmap(mr);
		ib_dma_unmap_sg(r_xprt->rx_ia.ri_id->device,
				mr->mr_sg, mr->mr_nents, mr->mr_dir);
		mr->mr_dir = DMA_NONE;
	}

	spin_lock(&r_xprt->rx_buf.rb_lock);
	list_del(&mr->mr_all);
	r_xprt->rx_stats.mrs_recycled++;
	spin_unlock(&r_xprt->rx_buf.rb_lock);

	frwr_release_mr(mr);
=======
static void frwr_mr_put(struct rpcrdma_mr *mr)
{
	frwr_mr_unmap(mr->mr_xprt, mr);

	/* The MR is returned to the req's MR free list instead
	 * of to the xprt's MR free list. No spinlock is needed.
	 */
	rpcrdma_mr_push(mr, &mr->mr_req->rl_free_mrs);
>>>>>>> 7d2a07b7
}

/* frwr_reset - Place MRs back on the free list
 * @req: request to reset
 *
 * Used after a failed marshal. For FRWR, this means the MRs
 * don't have to be fully released and recreated.
 *
 * NB: This is safe only as long as none of @req's MRs are
 * involved with an ongoing asynchronous FAST_REG or LOCAL_INV
 * Work Request.
 */
void frwr_reset(struct rpcrdma_req *req)
{
	struct rpcrdma_mr *mr;

	while ((mr = rpcrdma_mr_pop(&req->rl_registered)))
<<<<<<< HEAD
		rpcrdma_mr_put(mr);
=======
		frwr_mr_put(mr);
>>>>>>> 7d2a07b7
}

/**
 * frwr_mr_init - Initialize one MR
 * @r_xprt: controlling transport instance
 * @mr: generic MR to prepare for FRWR
 *
 * Returns zero if successful. Otherwise a negative errno
 * is returned.
 */
int frwr_mr_init(struct rpcrdma_xprt *r_xprt, struct rpcrdma_mr *mr)
{
	struct rpcrdma_ep *ep = r_xprt->rx_ep;
	unsigned int depth = ep->re_max_fr_depth;
	struct scatterlist *sg;
	struct ib_mr *frmr;
	int rc;

	frmr = ib_alloc_mr(ep->re_pd, ep->re_mrtype, depth);
	if (IS_ERR(frmr))
		goto out_mr_err;

<<<<<<< HEAD
	sg = kcalloc(depth, sizeof(*sg), GFP_NOFS);
=======
	sg = kmalloc_array(depth, sizeof(*sg), GFP_NOFS);
>>>>>>> 7d2a07b7
	if (!sg)
		goto out_list_err;

	mr->mr_xprt = r_xprt;
	mr->mr_ibmr = frmr;
	mr->mr_device = NULL;
	INIT_LIST_HEAD(&mr->mr_list);
<<<<<<< HEAD
	init_completion(&mr->frwr.fr_linv_done);
=======
	init_completion(&mr->mr_linv_done);
	frwr_cid_init(ep, mr);
>>>>>>> 7d2a07b7

	sg_init_table(sg, depth);
	mr->mr_sg = sg;
	return 0;

out_mr_err:
	rc = PTR_ERR(frmr);
	trace_xprtrdma_frwr_alloc(mr, rc);
	return rc;

out_list_err:
	ib_dereg_mr(frmr);
	return -ENOMEM;
}

/**
 * frwr_query_device - Prepare a transport for use with FRWR
 * @ep: endpoint to fill in
 * @device: RDMA device to query
 *
 * On success, sets:
 *	ep->re_attr
 *	ep->re_max_requests
 *	ep->re_max_rdma_segs
 *	ep->re_max_fr_depth
 *	ep->re_mrtype
 *
 * Return values:
 *   On success, returns zero.
 *   %-EINVAL - the device does not support FRWR memory registration
 *   %-ENOMEM - the device is not sufficiently capable for NFS/RDMA
 */
int frwr_query_device(struct rpcrdma_ep *ep, const struct ib_device *device)
{
	const struct ib_device_attr *attrs = &device->attrs;
	int max_qp_wr, depth, delta;
	unsigned int max_sge;

	if (!(attrs->device_cap_flags & IB_DEVICE_MEM_MGT_EXTENSIONS) ||
	    attrs->max_fast_reg_page_list_len == 0) {
		pr_err("rpcrdma: 'frwr' mode is not supported by device %s\n",
		       device->name);
		return -EINVAL;
	}

	max_sge = min_t(unsigned int, attrs->max_send_sge,
			RPCRDMA_MAX_SEND_SGES);
	if (max_sge < RPCRDMA_MIN_SEND_SGES) {
		pr_err("rpcrdma: HCA provides only %u send SGEs\n", max_sge);
		return -ENOMEM;
	}
	ep->re_attr.cap.max_send_sge = max_sge;
	ep->re_attr.cap.max_recv_sge = 1;

	ep->re_mrtype = IB_MR_TYPE_MEM_REG;
	if (attrs->device_cap_flags & IB_DEVICE_SG_GAPS_REG)
		ep->re_mrtype = IB_MR_TYPE_SG_GAPS;

	/* Quirk: Some devices advertise a large max_fast_reg_page_list_len
	 * capability, but perform optimally when the MRs are not larger
	 * than a page.
	 */
	if (attrs->max_sge_rd > RPCRDMA_MAX_HDR_SEGS)
		ep->re_max_fr_depth = attrs->max_sge_rd;
	else
		ep->re_max_fr_depth = attrs->max_fast_reg_page_list_len;
	if (ep->re_max_fr_depth > RPCRDMA_MAX_DATA_SEGS)
		ep->re_max_fr_depth = RPCRDMA_MAX_DATA_SEGS;

	/* Add room for frwr register and invalidate WRs.
	 * 1. FRWR reg WR for head
	 * 2. FRWR invalidate WR for head
	 * 3. N FRWR reg WRs for pagelist
	 * 4. N FRWR invalidate WRs for pagelist
	 * 5. FRWR reg WR for tail
	 * 6. FRWR invalidate WR for tail
	 * 7. The RDMA_SEND WR
	 */
	depth = 7;

	/* Calculate N if the device max FRWR depth is smaller than
	 * RPCRDMA_MAX_DATA_SEGS.
	 */
	if (ep->re_max_fr_depth < RPCRDMA_MAX_DATA_SEGS) {
		delta = RPCRDMA_MAX_DATA_SEGS - ep->re_max_fr_depth;
		do {
			depth += 2; /* FRWR reg + invalidate */
			delta -= ep->re_max_fr_depth;
		} while (delta > 0);
	}

	max_qp_wr = attrs->max_qp_wr;
	max_qp_wr -= RPCRDMA_BACKWARD_WRS;
	max_qp_wr -= 1;
	if (max_qp_wr < RPCRDMA_MIN_SLOT_TABLE)
		return -ENOMEM;
	if (ep->re_max_requests > max_qp_wr)
		ep->re_max_requests = max_qp_wr;
	ep->re_attr.cap.max_send_wr = ep->re_max_requests * depth;
	if (ep->re_attr.cap.max_send_wr > max_qp_wr) {
		ep->re_max_requests = max_qp_wr / depth;
		if (!ep->re_max_requests)
			return -ENOMEM;
		ep->re_attr.cap.max_send_wr = ep->re_max_requests * depth;
	}
<<<<<<< HEAD
	ep->rep_attr.cap.max_send_wr += RPCRDMA_BACKWARD_WRS;
	ep->rep_attr.cap.max_send_wr += 1; /* for ib_drain_sq */
	ep->rep_attr.cap.max_recv_wr = ep->rep_max_requests;
	ep->rep_attr.cap.max_recv_wr += RPCRDMA_BACKWARD_WRS;
	ep->rep_attr.cap.max_recv_wr += RPCRDMA_MAX_RECV_BATCH;
	ep->rep_attr.cap.max_recv_wr += 1; /* for ib_drain_rq */

	ia->ri_max_segs =
		DIV_ROUND_UP(RPCRDMA_MAX_DATA_SEGS, ia->ri_max_frwr_depth);
=======
	ep->re_attr.cap.max_send_wr += RPCRDMA_BACKWARD_WRS;
	ep->re_attr.cap.max_send_wr += 1; /* for ib_drain_sq */
	ep->re_attr.cap.max_recv_wr = ep->re_max_requests;
	ep->re_attr.cap.max_recv_wr += RPCRDMA_BACKWARD_WRS;
	ep->re_attr.cap.max_recv_wr += RPCRDMA_MAX_RECV_BATCH;
	ep->re_attr.cap.max_recv_wr += 1; /* for ib_drain_rq */

	ep->re_max_rdma_segs =
		DIV_ROUND_UP(RPCRDMA_MAX_DATA_SEGS, ep->re_max_fr_depth);
>>>>>>> 7d2a07b7
	/* Reply chunks require segments for head and tail buffers */
	ep->re_max_rdma_segs += 2;
	if (ep->re_max_rdma_segs > RPCRDMA_MAX_HDR_SEGS)
		ep->re_max_rdma_segs = RPCRDMA_MAX_HDR_SEGS;

	/* Ensure the underlying device is capable of conveying the
	 * largest r/wsize NFS will ask for. This guarantees that
	 * failing over from one RDMA device to another will not
	 * break NFS I/O.
	 */
	if ((ep->re_max_rdma_segs * ep->re_max_fr_depth) < RPCRDMA_MAX_SEGS)
		return -ENOMEM;

	return 0;
}

/**
 * frwr_map - Register a memory region
 * @r_xprt: controlling transport
 * @seg: memory region co-ordinates
 * @nsegs: number of segments remaining
 * @writing: true when RDMA Write will be used
 * @xid: XID of RPC using the registered memory
 * @mr: MR to fill in
 *
 * Prepare a REG_MR Work Request to register a memory region
 * for remote access via RDMA READ or RDMA WRITE.
 *
 * Returns the next segment or a negative errno pointer.
 * On success, @mr is filled in.
 */
struct rpcrdma_mr_seg *frwr_map(struct rpcrdma_xprt *r_xprt,
				struct rpcrdma_mr_seg *seg,
				int nsegs, bool writing, __be32 xid,
				struct rpcrdma_mr *mr)
{
<<<<<<< HEAD
	struct rpcrdma_ia *ia = &r_xprt->rx_ia;
=======
	struct rpcrdma_ep *ep = r_xprt->rx_ep;
>>>>>>> 7d2a07b7
	struct ib_reg_wr *reg_wr;
	int i, n, dma_nents;
	struct ib_mr *ibmr;
	u8 key;

<<<<<<< HEAD
	if (nsegs > ia->ri_max_frwr_depth)
		nsegs = ia->ri_max_frwr_depth;
=======
	if (nsegs > ep->re_max_fr_depth)
		nsegs = ep->re_max_fr_depth;
>>>>>>> 7d2a07b7
	for (i = 0; i < nsegs;) {
		sg_set_page(&mr->mr_sg[i], seg->mr_page,
			    seg->mr_len, seg->mr_offset);

		++seg;
		++i;
<<<<<<< HEAD
		if (ia->ri_mrtype == IB_MR_TYPE_SG_GAPS)
=======
		if (ep->re_mrtype == IB_MR_TYPE_SG_GAPS)
>>>>>>> 7d2a07b7
			continue;
		if ((i < nsegs && seg->mr_offset) ||
		    offset_in_page((seg-1)->mr_offset + (seg-1)->mr_len))
			break;
	}
	mr->mr_dir = rpcrdma_data_dir(writing);
	mr->mr_nents = i;

<<<<<<< HEAD
	dma_nents = ib_dma_map_sg(ia->ri_id->device, mr->mr_sg, mr->mr_nents,
=======
	dma_nents = ib_dma_map_sg(ep->re_id->device, mr->mr_sg, mr->mr_nents,
>>>>>>> 7d2a07b7
				  mr->mr_dir);
	if (!dma_nents)
		goto out_dmamap_err;
	mr->mr_device = ep->re_id->device;

<<<<<<< HEAD
	ibmr = mr->frwr.fr_mr;
=======
	ibmr = mr->mr_ibmr;
>>>>>>> 7d2a07b7
	n = ib_map_mr_sg(ibmr, mr->mr_sg, dma_nents, NULL, PAGE_SIZE);
	if (n != dma_nents)
		goto out_mapmr_err;

	ibmr->iova &= 0x00000000ffffffff;
	ibmr->iova |= ((u64)be32_to_cpu(xid)) << 32;
	key = (u8)(ibmr->rkey & 0x000000FF);
	ib_update_fast_reg_key(ibmr, ++key);

	reg_wr = &mr->mr_regwr;
	reg_wr->mr = ibmr;
	reg_wr->key = ibmr->rkey;
	reg_wr->access = writing ?
			 IB_ACCESS_REMOTE_WRITE | IB_ACCESS_LOCAL_WRITE :
			 IB_ACCESS_REMOTE_READ;

	mr->mr_handle = ibmr->rkey;
	mr->mr_length = ibmr->length;
	mr->mr_offset = ibmr->iova;
	trace_xprtrdma_mr_map(mr);

	return seg;

out_dmamap_err:
	trace_xprtrdma_frwr_sgerr(mr, i);
	return ERR_PTR(-EIO);

out_mapmr_err:
	trace_xprtrdma_frwr_maperr(mr, n);
	return ERR_PTR(-EIO);
}

/**
 * frwr_wc_fastreg - Invoked by RDMA provider for a flushed FastReg WC
 * @cq: completion queue
 * @wc: WCE for a completed FastReg WR
 *
 * Each flushed MR gets destroyed after the QP has drained.
 */
static void frwr_wc_fastreg(struct ib_cq *cq, struct ib_wc *wc)
{
	struct ib_cqe *cqe = wc->wr_cqe;
	struct rpcrdma_mr *mr = container_of(cqe, struct rpcrdma_mr, mr_cqe);

	/* WARNING: Only wr_cqe and status are reliable at this point */
	trace_xprtrdma_wc_fastreg(wc, &mr->mr_cid);

	rpcrdma_flush_disconnect(cq->cq_context, wc);
}

/**
 * frwr_send - post Send WRs containing the RPC Call message
 * @r_xprt: controlling transport instance
 * @req: prepared RPC Call
 *
 * For FRWR, chain any FastReg WRs to the Send WR. Only a
 * single ib_post_send call is needed to register memory
 * and then post the Send WR.
 *
 * Returns the return code from ib_post_send.
 *
 * Caller must hold the transport send lock to ensure that the
 * pointers to the transport's rdma_cm_id and QP are stable.
 */
int frwr_send(struct rpcrdma_xprt *r_xprt, struct rpcrdma_req *req)
{
	struct ib_send_wr *post_wr, *send_wr = &req->rl_wr;
	struct rpcrdma_ep *ep = r_xprt->rx_ep;
	struct rpcrdma_mr *mr;
	unsigned int num_wrs;

<<<<<<< HEAD
	post_wr = &req->rl_wr;
=======
	num_wrs = 1;
	post_wr = send_wr;
>>>>>>> 7d2a07b7
	list_for_each_entry(mr, &req->rl_registered, mr_list) {
		trace_xprtrdma_mr_fastreg(mr);

		mr->mr_cqe.done = frwr_wc_fastreg;
		mr->mr_regwr.wr.next = post_wr;
		mr->mr_regwr.wr.wr_cqe = &mr->mr_cqe;
		mr->mr_regwr.wr.num_sge = 0;
		mr->mr_regwr.wr.opcode = IB_WR_REG_MR;
		mr->mr_regwr.wr.send_flags = 0;
		post_wr = &mr->mr_regwr.wr;
		++num_wrs;
	}

	if ((kref_read(&req->rl_kref) > 1) || num_wrs > ep->re_send_count) {
		send_wr->send_flags |= IB_SEND_SIGNALED;
		ep->re_send_count = min_t(unsigned int, ep->re_send_batch,
					  num_wrs - ep->re_send_count);
	} else {
		send_wr->send_flags &= ~IB_SEND_SIGNALED;
		ep->re_send_count -= num_wrs;
	}

<<<<<<< HEAD
	return ib_post_send(ia->ri_id->qp, post_wr, NULL);
=======
	trace_xprtrdma_post_send(req);
	return ib_post_send(ep->re_id->qp, post_wr, NULL);
>>>>>>> 7d2a07b7
}

/**
 * frwr_reminv - handle a remotely invalidated mr on the @mrs list
 * @rep: Received reply
 * @mrs: list of MRs to check
 *
 */
void frwr_reminv(struct rpcrdma_rep *rep, struct list_head *mrs)
{
	struct rpcrdma_mr *mr;

	list_for_each_entry(mr, mrs, mr_list)
		if (mr->mr_handle == rep->rr_inv_rkey) {
			list_del_init(&mr->mr_list);
<<<<<<< HEAD
			trace_xprtrdma_mr_remoteinv(mr);
			rpcrdma_mr_put(mr);
=======
			trace_xprtrdma_mr_reminv(mr);
			frwr_mr_put(mr);
>>>>>>> 7d2a07b7
			break;	/* only one invalidated MR per RPC */
		}
}

static void frwr_mr_done(struct ib_wc *wc, struct rpcrdma_mr *mr)
{
<<<<<<< HEAD
	if (wc->status != IB_WC_SUCCESS)
		frwr_mr_recycle(mr);
	else
		rpcrdma_mr_put(mr);
=======
	if (likely(wc->status == IB_WC_SUCCESS))
		frwr_mr_put(mr);
>>>>>>> 7d2a07b7
}

/**
 * frwr_wc_localinv - Invoked by RDMA provider for a LOCAL_INV WC
 * @cq: completion queue
 * @wc: WCE for a completed LocalInv WR
 *
 */
static void frwr_wc_localinv(struct ib_cq *cq, struct ib_wc *wc)
{
	struct ib_cqe *cqe = wc->wr_cqe;
	struct rpcrdma_mr *mr = container_of(cqe, struct rpcrdma_mr, mr_cqe);

	/* WARNING: Only wr_cqe and status are reliable at this point */
	trace_xprtrdma_wc_li(wc, &mr->mr_cid);
	frwr_mr_done(wc, mr);

	rpcrdma_flush_disconnect(cq->cq_context, wc);
}

/**
 * frwr_wc_localinv_wake - Invoked by RDMA provider for a LOCAL_INV WC
 * @cq: completion queue
 * @wc: WCE for a completed LocalInv WR
 *
 * Awaken anyone waiting for an MR to finish being fenced.
 */
static void frwr_wc_localinv_wake(struct ib_cq *cq, struct ib_wc *wc)
{
	struct ib_cqe *cqe = wc->wr_cqe;
	struct rpcrdma_mr *mr = container_of(cqe, struct rpcrdma_mr, mr_cqe);

	/* WARNING: Only wr_cqe and status are reliable at this point */
<<<<<<< HEAD
	trace_xprtrdma_wc_li_wake(wc, frwr);
	__frwr_release_mr(wc, mr);
	complete(&frwr->fr_linv_done);
=======
	trace_xprtrdma_wc_li_wake(wc, &mr->mr_cid);
	frwr_mr_done(wc, mr);
	complete(&mr->mr_linv_done);

	rpcrdma_flush_disconnect(cq->cq_context, wc);
>>>>>>> 7d2a07b7
}

/**
 * frwr_unmap_sync - invalidate memory regions that were registered for @req
 * @r_xprt: controlling transport instance
 * @req: rpcrdma_req with a non-empty list of MRs to process
 *
 * Sleeps until it is safe for the host CPU to access the previously mapped
 * memory regions. This guarantees that registered MRs are properly fenced
 * from the server before the RPC consumer accesses the data in them. It
 * also ensures proper Send flow control: waking the next RPC waits until
 * this RPC has relinquished all its Send Queue entries.
 */
void frwr_unmap_sync(struct rpcrdma_xprt *r_xprt, struct rpcrdma_req *req)
{
	struct ib_send_wr *first, **prev, *last;
	struct rpcrdma_ep *ep = r_xprt->rx_ep;
	const struct ib_send_wr *bad_wr;
	struct rpcrdma_mr *mr;
	int rc;

	/* ORDER: Invalidate all of the MRs first
	 *
	 * Chain the LOCAL_INV Work Requests and post them with
	 * a single ib_post_send() call.
	 */
	prev = &first;
	while ((mr = rpcrdma_mr_pop(&req->rl_registered))) {

		trace_xprtrdma_mr_localinv(mr);
		r_xprt->rx_stats.local_inv_needed++;

		last = &mr->mr_invwr;
		last->next = NULL;
		last->wr_cqe = &mr->mr_cqe;
		last->sg_list = NULL;
		last->num_sge = 0;
		last->opcode = IB_WR_LOCAL_INV;
		last->send_flags = IB_SEND_SIGNALED;
		last->ex.invalidate_rkey = mr->mr_handle;

		last->wr_cqe->done = frwr_wc_localinv;

		*prev = last;
		prev = &last->next;
	}
	mr = container_of(last, struct rpcrdma_mr, mr_invwr);

	/* Strong send queue ordering guarantees that when the
	 * last WR in the chain completes, all WRs in the chain
	 * are complete.
	 */
	last->wr_cqe->done = frwr_wc_localinv_wake;
	reinit_completion(&mr->mr_linv_done);

	/* Transport disconnect drains the receive CQ before it
	 * replaces the QP. The RPC reply handler won't call us
	 * unless re_id->qp is a valid pointer.
	 */
	bad_wr = NULL;
<<<<<<< HEAD
	rc = ib_post_send(r_xprt->rx_ia.ri_id->qp, first, &bad_wr);
=======
	rc = ib_post_send(ep->re_id->qp, first, &bad_wr);
>>>>>>> 7d2a07b7

	/* The final LOCAL_INV WR in the chain is supposed to
	 * do the wake. If it was never posted, the wake will
	 * not happen, so don't wait in that case.
	 */
	if (bad_wr != first)
		wait_for_completion(&mr->mr_linv_done);
	if (!rc)
		return;

<<<<<<< HEAD
	/* Recycle MRs in the LOCAL_INV chain that did not get posted.
	 */
	trace_xprtrdma_post_linv(req, rc);
	while (bad_wr) {
		frwr = container_of(bad_wr, struct rpcrdma_frwr,
				    fr_invwr);
		mr = container_of(frwr, struct rpcrdma_mr, frwr);
		bad_wr = bad_wr->next;

		frwr_mr_recycle(mr);
	}
=======
	/* On error, the MRs get destroyed once the QP has drained. */
	trace_xprtrdma_post_linv_err(req, rc);
>>>>>>> 7d2a07b7
}

/**
 * frwr_wc_localinv_done - Invoked by RDMA provider for a signaled LOCAL_INV WC
 * @cq:	completion queue
 * @wc:	WCE for a completed LocalInv WR
 *
 */
static void frwr_wc_localinv_done(struct ib_cq *cq, struct ib_wc *wc)
{
	struct ib_cqe *cqe = wc->wr_cqe;
<<<<<<< HEAD
	struct rpcrdma_frwr *frwr =
		container_of(cqe, struct rpcrdma_frwr, fr_cqe);
	struct rpcrdma_mr *mr = container_of(frwr, struct rpcrdma_mr, frwr);
	struct rpcrdma_rep *rep = mr->mr_req->rl_reply;

	/* WARNING: Only wr_cqe and status are reliable at this point */
	trace_xprtrdma_wc_li_done(wc, frwr);
	__frwr_release_mr(wc, mr);

	/* Ensure @rep is generated before __frwr_release_mr */
	smp_rmb();
=======
	struct rpcrdma_mr *mr = container_of(cqe, struct rpcrdma_mr, mr_cqe);
	struct rpcrdma_rep *rep;

	/* WARNING: Only wr_cqe and status are reliable at this point */
	trace_xprtrdma_wc_li_done(wc, &mr->mr_cid);

	/* Ensure that @rep is generated before the MR is released */
	rep = mr->mr_req->rl_reply;
	smp_rmb();

	if (wc->status != IB_WC_SUCCESS) {
		if (rep)
			rpcrdma_unpin_rqst(rep);
		rpcrdma_flush_disconnect(cq->cq_context, wc);
		return;
	}
	frwr_mr_put(mr);
>>>>>>> 7d2a07b7
	rpcrdma_complete_rqst(rep);
}

/**
 * frwr_unmap_async - invalidate memory regions that were registered for @req
 * @r_xprt: controlling transport instance
 * @req: rpcrdma_req with a non-empty list of MRs to process
 *
 * This guarantees that registered MRs are properly fenced from the
 * server before the RPC consumer accesses the data in them. It also
 * ensures proper Send flow control: waking the next RPC waits until
 * this RPC has relinquished all its Send Queue entries.
 */
void frwr_unmap_async(struct rpcrdma_xprt *r_xprt, struct rpcrdma_req *req)
{
	struct ib_send_wr *first, *last, **prev;
	struct rpcrdma_ep *ep = r_xprt->rx_ep;
	struct rpcrdma_mr *mr;
	int rc;

	/* Chain the LOCAL_INV Work Requests and post them with
	 * a single ib_post_send() call.
	 */
	prev = &first;
	while ((mr = rpcrdma_mr_pop(&req->rl_registered))) {

		trace_xprtrdma_mr_localinv(mr);
		r_xprt->rx_stats.local_inv_needed++;

<<<<<<< HEAD
		frwr = &mr->frwr;
		frwr->fr_cqe.done = frwr_wc_localinv;
		last = &frwr->fr_invwr;
=======
		last = &mr->mr_invwr;
>>>>>>> 7d2a07b7
		last->next = NULL;
		last->wr_cqe = &mr->mr_cqe;
		last->sg_list = NULL;
		last->num_sge = 0;
		last->opcode = IB_WR_LOCAL_INV;
		last->send_flags = IB_SEND_SIGNALED;
		last->ex.invalidate_rkey = mr->mr_handle;

		last->wr_cqe->done = frwr_wc_localinv;

		*prev = last;
		prev = &last->next;
	}

	/* Strong send queue ordering guarantees that when the
	 * last WR in the chain completes, all WRs in the chain
	 * are complete. The last completion will wake up the
	 * RPC waiter.
	 */
	last->wr_cqe->done = frwr_wc_localinv_done;

	/* Transport disconnect drains the receive CQ before it
	 * replaces the QP. The RPC reply handler won't call us
	 * unless re_id->qp is a valid pointer.
	 */
<<<<<<< HEAD
	bad_wr = NULL;
	rc = ib_post_send(r_xprt->rx_ia.ri_id->qp, first, &bad_wr);
	if (!rc)
		return;

	/* Recycle MRs in the LOCAL_INV chain that did not get posted.
	 */
	trace_xprtrdma_post_linv(req, rc);
	while (bad_wr) {
		frwr = container_of(bad_wr, struct rpcrdma_frwr, fr_invwr);
		mr = container_of(frwr, struct rpcrdma_mr, frwr);
		bad_wr = bad_wr->next;

		frwr_mr_recycle(mr);
	}
=======
	rc = ib_post_send(ep->re_id->qp, first, NULL);
	if (!rc)
		return;

	/* On error, the MRs get destroyed once the QP has drained. */
	trace_xprtrdma_post_linv_err(req, rc);
>>>>>>> 7d2a07b7

	/* The final LOCAL_INV WR in the chain is supposed to
	 * do the wake. If it was never posted, the wake does
	 * not happen. Unpin the rqst in preparation for its
	 * retransmission.
	 */
	rpcrdma_unpin_rqst(req->rl_reply);
}<|MERGE_RESOLUTION|>--- conflicted
+++ resolved
@@ -86,27 +86,6 @@
 	kfree(mr);
 }
 
-<<<<<<< HEAD
-static void frwr_mr_recycle(struct rpcrdma_mr *mr)
-{
-	struct rpcrdma_xprt *r_xprt = mr->mr_xprt;
-
-	trace_xprtrdma_mr_recycle(mr);
-
-	if (mr->mr_dir != DMA_NONE) {
-		trace_xprtrdma_mr_unmap(mr);
-		ib_dma_unmap_sg(r_xprt->rx_ia.ri_id->device,
-				mr->mr_sg, mr->mr_nents, mr->mr_dir);
-		mr->mr_dir = DMA_NONE;
-	}
-
-	spin_lock(&r_xprt->rx_buf.rb_lock);
-	list_del(&mr->mr_all);
-	r_xprt->rx_stats.mrs_recycled++;
-	spin_unlock(&r_xprt->rx_buf.rb_lock);
-
-	frwr_release_mr(mr);
-=======
 static void frwr_mr_put(struct rpcrdma_mr *mr)
 {
 	frwr_mr_unmap(mr->mr_xprt, mr);
@@ -115,7 +94,6 @@
 	 * of to the xprt's MR free list. No spinlock is needed.
 	 */
 	rpcrdma_mr_push(mr, &mr->mr_req->rl_free_mrs);
->>>>>>> 7d2a07b7
 }
 
 /* frwr_reset - Place MRs back on the free list
@@ -133,11 +111,7 @@
 	struct rpcrdma_mr *mr;
 
 	while ((mr = rpcrdma_mr_pop(&req->rl_registered)))
-<<<<<<< HEAD
-		rpcrdma_mr_put(mr);
-=======
 		frwr_mr_put(mr);
->>>>>>> 7d2a07b7
 }
 
 /**
@@ -160,11 +134,7 @@
 	if (IS_ERR(frmr))
 		goto out_mr_err;
 
-<<<<<<< HEAD
-	sg = kcalloc(depth, sizeof(*sg), GFP_NOFS);
-=======
 	sg = kmalloc_array(depth, sizeof(*sg), GFP_NOFS);
->>>>>>> 7d2a07b7
 	if (!sg)
 		goto out_list_err;
 
@@ -172,12 +142,8 @@
 	mr->mr_ibmr = frmr;
 	mr->mr_device = NULL;
 	INIT_LIST_HEAD(&mr->mr_list);
-<<<<<<< HEAD
-	init_completion(&mr->frwr.fr_linv_done);
-=======
 	init_completion(&mr->mr_linv_done);
 	frwr_cid_init(ep, mr);
->>>>>>> 7d2a07b7
 
 	sg_init_table(sg, depth);
 	mr->mr_sg = sg;
@@ -283,17 +249,6 @@
 			return -ENOMEM;
 		ep->re_attr.cap.max_send_wr = ep->re_max_requests * depth;
 	}
-<<<<<<< HEAD
-	ep->rep_attr.cap.max_send_wr += RPCRDMA_BACKWARD_WRS;
-	ep->rep_attr.cap.max_send_wr += 1; /* for ib_drain_sq */
-	ep->rep_attr.cap.max_recv_wr = ep->rep_max_requests;
-	ep->rep_attr.cap.max_recv_wr += RPCRDMA_BACKWARD_WRS;
-	ep->rep_attr.cap.max_recv_wr += RPCRDMA_MAX_RECV_BATCH;
-	ep->rep_attr.cap.max_recv_wr += 1; /* for ib_drain_rq */
-
-	ia->ri_max_segs =
-		DIV_ROUND_UP(RPCRDMA_MAX_DATA_SEGS, ia->ri_max_frwr_depth);
-=======
 	ep->re_attr.cap.max_send_wr += RPCRDMA_BACKWARD_WRS;
 	ep->re_attr.cap.max_send_wr += 1; /* for ib_drain_sq */
 	ep->re_attr.cap.max_recv_wr = ep->re_max_requests;
@@ -303,7 +258,6 @@
 
 	ep->re_max_rdma_segs =
 		DIV_ROUND_UP(RPCRDMA_MAX_DATA_SEGS, ep->re_max_fr_depth);
->>>>>>> 7d2a07b7
 	/* Reply chunks require segments for head and tail buffers */
 	ep->re_max_rdma_segs += 2;
 	if (ep->re_max_rdma_segs > RPCRDMA_MAX_HDR_SEGS)
@@ -340,34 +294,21 @@
 				int nsegs, bool writing, __be32 xid,
 				struct rpcrdma_mr *mr)
 {
-<<<<<<< HEAD
-	struct rpcrdma_ia *ia = &r_xprt->rx_ia;
-=======
 	struct rpcrdma_ep *ep = r_xprt->rx_ep;
->>>>>>> 7d2a07b7
 	struct ib_reg_wr *reg_wr;
 	int i, n, dma_nents;
 	struct ib_mr *ibmr;
 	u8 key;
 
-<<<<<<< HEAD
-	if (nsegs > ia->ri_max_frwr_depth)
-		nsegs = ia->ri_max_frwr_depth;
-=======
 	if (nsegs > ep->re_max_fr_depth)
 		nsegs = ep->re_max_fr_depth;
->>>>>>> 7d2a07b7
 	for (i = 0; i < nsegs;) {
 		sg_set_page(&mr->mr_sg[i], seg->mr_page,
 			    seg->mr_len, seg->mr_offset);
 
 		++seg;
 		++i;
-<<<<<<< HEAD
-		if (ia->ri_mrtype == IB_MR_TYPE_SG_GAPS)
-=======
 		if (ep->re_mrtype == IB_MR_TYPE_SG_GAPS)
->>>>>>> 7d2a07b7
 			continue;
 		if ((i < nsegs && seg->mr_offset) ||
 		    offset_in_page((seg-1)->mr_offset + (seg-1)->mr_len))
@@ -376,21 +317,13 @@
 	mr->mr_dir = rpcrdma_data_dir(writing);
 	mr->mr_nents = i;
 
-<<<<<<< HEAD
-	dma_nents = ib_dma_map_sg(ia->ri_id->device, mr->mr_sg, mr->mr_nents,
-=======
 	dma_nents = ib_dma_map_sg(ep->re_id->device, mr->mr_sg, mr->mr_nents,
->>>>>>> 7d2a07b7
 				  mr->mr_dir);
 	if (!dma_nents)
 		goto out_dmamap_err;
 	mr->mr_device = ep->re_id->device;
 
-<<<<<<< HEAD
-	ibmr = mr->frwr.fr_mr;
-=======
 	ibmr = mr->mr_ibmr;
->>>>>>> 7d2a07b7
 	n = ib_map_mr_sg(ibmr, mr->mr_sg, dma_nents, NULL, PAGE_SIZE);
 	if (n != dma_nents)
 		goto out_mapmr_err;
@@ -462,12 +395,8 @@
 	struct rpcrdma_mr *mr;
 	unsigned int num_wrs;
 
-<<<<<<< HEAD
-	post_wr = &req->rl_wr;
-=======
 	num_wrs = 1;
 	post_wr = send_wr;
->>>>>>> 7d2a07b7
 	list_for_each_entry(mr, &req->rl_registered, mr_list) {
 		trace_xprtrdma_mr_fastreg(mr);
 
@@ -490,12 +419,8 @@
 		ep->re_send_count -= num_wrs;
 	}
 
-<<<<<<< HEAD
-	return ib_post_send(ia->ri_id->qp, post_wr, NULL);
-=======
 	trace_xprtrdma_post_send(req);
 	return ib_post_send(ep->re_id->qp, post_wr, NULL);
->>>>>>> 7d2a07b7
 }
 
 /**
@@ -511,28 +436,16 @@
 	list_for_each_entry(mr, mrs, mr_list)
 		if (mr->mr_handle == rep->rr_inv_rkey) {
 			list_del_init(&mr->mr_list);
-<<<<<<< HEAD
-			trace_xprtrdma_mr_remoteinv(mr);
-			rpcrdma_mr_put(mr);
-=======
 			trace_xprtrdma_mr_reminv(mr);
 			frwr_mr_put(mr);
->>>>>>> 7d2a07b7
 			break;	/* only one invalidated MR per RPC */
 		}
 }
 
 static void frwr_mr_done(struct ib_wc *wc, struct rpcrdma_mr *mr)
 {
-<<<<<<< HEAD
-	if (wc->status != IB_WC_SUCCESS)
-		frwr_mr_recycle(mr);
-	else
-		rpcrdma_mr_put(mr);
-=======
 	if (likely(wc->status == IB_WC_SUCCESS))
 		frwr_mr_put(mr);
->>>>>>> 7d2a07b7
 }
 
 /**
@@ -566,17 +479,11 @@
 	struct rpcrdma_mr *mr = container_of(cqe, struct rpcrdma_mr, mr_cqe);
 
 	/* WARNING: Only wr_cqe and status are reliable at this point */
-<<<<<<< HEAD
-	trace_xprtrdma_wc_li_wake(wc, frwr);
-	__frwr_release_mr(wc, mr);
-	complete(&frwr->fr_linv_done);
-=======
 	trace_xprtrdma_wc_li_wake(wc, &mr->mr_cid);
 	frwr_mr_done(wc, mr);
 	complete(&mr->mr_linv_done);
 
 	rpcrdma_flush_disconnect(cq->cq_context, wc);
->>>>>>> 7d2a07b7
 }
 
 /**
@@ -637,11 +544,7 @@
 	 * unless re_id->qp is a valid pointer.
 	 */
 	bad_wr = NULL;
-<<<<<<< HEAD
-	rc = ib_post_send(r_xprt->rx_ia.ri_id->qp, first, &bad_wr);
-=======
 	rc = ib_post_send(ep->re_id->qp, first, &bad_wr);
->>>>>>> 7d2a07b7
 
 	/* The final LOCAL_INV WR in the chain is supposed to
 	 * do the wake. If it was never posted, the wake will
@@ -652,22 +555,8 @@
 	if (!rc)
 		return;
 
-<<<<<<< HEAD
-	/* Recycle MRs in the LOCAL_INV chain that did not get posted.
-	 */
-	trace_xprtrdma_post_linv(req, rc);
-	while (bad_wr) {
-		frwr = container_of(bad_wr, struct rpcrdma_frwr,
-				    fr_invwr);
-		mr = container_of(frwr, struct rpcrdma_mr, frwr);
-		bad_wr = bad_wr->next;
-
-		frwr_mr_recycle(mr);
-	}
-=======
 	/* On error, the MRs get destroyed once the QP has drained. */
 	trace_xprtrdma_post_linv_err(req, rc);
->>>>>>> 7d2a07b7
 }
 
 /**
@@ -679,19 +568,6 @@
 static void frwr_wc_localinv_done(struct ib_cq *cq, struct ib_wc *wc)
 {
 	struct ib_cqe *cqe = wc->wr_cqe;
-<<<<<<< HEAD
-	struct rpcrdma_frwr *frwr =
-		container_of(cqe, struct rpcrdma_frwr, fr_cqe);
-	struct rpcrdma_mr *mr = container_of(frwr, struct rpcrdma_mr, frwr);
-	struct rpcrdma_rep *rep = mr->mr_req->rl_reply;
-
-	/* WARNING: Only wr_cqe and status are reliable at this point */
-	trace_xprtrdma_wc_li_done(wc, frwr);
-	__frwr_release_mr(wc, mr);
-
-	/* Ensure @rep is generated before __frwr_release_mr */
-	smp_rmb();
-=======
 	struct rpcrdma_mr *mr = container_of(cqe, struct rpcrdma_mr, mr_cqe);
 	struct rpcrdma_rep *rep;
 
@@ -709,7 +585,6 @@
 		return;
 	}
 	frwr_mr_put(mr);
->>>>>>> 7d2a07b7
 	rpcrdma_complete_rqst(rep);
 }
 
@@ -739,13 +614,7 @@
 		trace_xprtrdma_mr_localinv(mr);
 		r_xprt->rx_stats.local_inv_needed++;
 
-<<<<<<< HEAD
-		frwr = &mr->frwr;
-		frwr->fr_cqe.done = frwr_wc_localinv;
-		last = &frwr->fr_invwr;
-=======
 		last = &mr->mr_invwr;
->>>>>>> 7d2a07b7
 		last->next = NULL;
 		last->wr_cqe = &mr->mr_cqe;
 		last->sg_list = NULL;
@@ -771,30 +640,12 @@
 	 * replaces the QP. The RPC reply handler won't call us
 	 * unless re_id->qp is a valid pointer.
 	 */
-<<<<<<< HEAD
-	bad_wr = NULL;
-	rc = ib_post_send(r_xprt->rx_ia.ri_id->qp, first, &bad_wr);
-	if (!rc)
-		return;
-
-	/* Recycle MRs in the LOCAL_INV chain that did not get posted.
-	 */
-	trace_xprtrdma_post_linv(req, rc);
-	while (bad_wr) {
-		frwr = container_of(bad_wr, struct rpcrdma_frwr, fr_invwr);
-		mr = container_of(frwr, struct rpcrdma_mr, frwr);
-		bad_wr = bad_wr->next;
-
-		frwr_mr_recycle(mr);
-	}
-=======
 	rc = ib_post_send(ep->re_id->qp, first, NULL);
 	if (!rc)
 		return;
 
 	/* On error, the MRs get destroyed once the QP has drained. */
 	trace_xprtrdma_post_linv_err(req, rc);
->>>>>>> 7d2a07b7
 
 	/* The final LOCAL_INV WR in the chain is supposed to
 	 * do the wake. If it was never posted, the wake does
