// SPDX-License-Identifier: BSD-3-Clause
/*
 * linux/net/sunrpc/auth_gss/auth_gss.c
 *
 * RPCSEC_GSS client authentication.
 *
 *  Copyright (c) 2000 The Regents of the University of Michigan.
 *  All rights reserved.
 *
 *  Dug Song       <dugsong@monkey.org>
 *  Andy Adamson   <andros@umich.edu>
 */

#include <linux/module.h>
#include <linux/init.h>
#include <linux/types.h>
#include <linux/slab.h>
#include <linux/sched.h>
#include <linux/pagemap.h>
#include <linux/sunrpc/clnt.h>
#include <linux/sunrpc/auth.h>
#include <linux/sunrpc/auth_gss.h>
#include <linux/sunrpc/gss_krb5.h>
#include <linux/sunrpc/svcauth_gss.h>
#include <linux/sunrpc/gss_err.h>
#include <linux/workqueue.h>
#include <linux/sunrpc/rpc_pipe_fs.h>
#include <linux/sunrpc/gss_api.h>
#include <linux/uaccess.h>
#include <linux/hashtable.h>

#include "auth_gss_internal.h"
#include "../netns.h"

#include <trace/events/rpcgss.h>

static const struct rpc_authops authgss_ops;

static const struct rpc_credops gss_credops;
static const struct rpc_credops gss_nullops;

#define GSS_RETRY_EXPIRED 5
static unsigned int gss_expired_cred_retry_delay = GSS_RETRY_EXPIRED;

#define GSS_KEY_EXPIRE_TIMEO 240
static unsigned int gss_key_expire_timeo = GSS_KEY_EXPIRE_TIMEO;

#if IS_ENABLED(CONFIG_SUNRPC_DEBUG)
# define RPCDBG_FACILITY	RPCDBG_AUTH
#endif

#define GSS_CRED_SLACK		(RPC_MAX_AUTH_SIZE * 2)
/* length of a krb5 verifier (48), plus data added before arguments when
 * using integrity (two 4-byte integers): */
#define GSS_VERF_SLACK		100

static DEFINE_HASHTABLE(gss_auth_hash_table, 4);
static DEFINE_SPINLOCK(gss_auth_hash_lock);

struct gss_pipe {
	struct rpc_pipe_dir_object pdo;
	struct rpc_pipe *pipe;
	struct rpc_clnt *clnt;
	const char *name;
	struct kref kref;
};

struct gss_auth {
	struct kref kref;
	struct hlist_node hash;
	struct rpc_auth rpc_auth;
	struct gss_api_mech *mech;
	enum rpc_gss_svc service;
	struct rpc_clnt *client;
	struct net *net;
	/*
	 * There are two upcall pipes; dentry[1], named "gssd", is used
	 * for the new text-based upcall; dentry[0] is named after the
	 * mechanism (for example, "krb5") and exists for
	 * backwards-compatibility with older gssd's.
	 */
	struct gss_pipe *gss_pipe[2];
	const char *target_name;
};

/* pipe_version >= 0 if and only if someone has a pipe open. */
static DEFINE_SPINLOCK(pipe_version_lock);
static struct rpc_wait_queue pipe_version_rpc_waitqueue;
static DECLARE_WAIT_QUEUE_HEAD(pipe_version_waitqueue);
static void gss_put_auth(struct gss_auth *gss_auth);

static void gss_free_ctx(struct gss_cl_ctx *);
static const struct rpc_pipe_ops gss_upcall_ops_v0;
static const struct rpc_pipe_ops gss_upcall_ops_v1;

static inline struct gss_cl_ctx *
gss_get_ctx(struct gss_cl_ctx *ctx)
{
	refcount_inc(&ctx->count);
	return ctx;
}

static inline void
gss_put_ctx(struct gss_cl_ctx *ctx)
{
	if (refcount_dec_and_test(&ctx->count))
		gss_free_ctx(ctx);
}

/* gss_cred_set_ctx:
 * called by gss_upcall_callback and gss_create_upcall in order
 * to set the gss context. The actual exchange of an old context
 * and a new one is protected by the pipe->lock.
 */
static void
gss_cred_set_ctx(struct rpc_cred *cred, struct gss_cl_ctx *ctx)
{
	struct gss_cred *gss_cred = container_of(cred, struct gss_cred, gc_base);

	if (!test_bit(RPCAUTH_CRED_NEW, &cred->cr_flags))
		return;
	gss_get_ctx(ctx);
	rcu_assign_pointer(gss_cred->gc_ctx, ctx);
	set_bit(RPCAUTH_CRED_UPTODATE, &cred->cr_flags);
	smp_mb__before_atomic();
	clear_bit(RPCAUTH_CRED_NEW, &cred->cr_flags);
}

static struct gss_cl_ctx *
gss_cred_get_ctx(struct rpc_cred *cred)
{
	struct gss_cred *gss_cred = container_of(cred, struct gss_cred, gc_base);
	struct gss_cl_ctx *ctx = NULL;

	rcu_read_lock();
	ctx = rcu_dereference(gss_cred->gc_ctx);
	if (ctx)
		gss_get_ctx(ctx);
	rcu_read_unlock();
	return ctx;
}

static struct gss_cl_ctx *
gss_alloc_context(void)
{
	struct gss_cl_ctx *ctx;

	ctx = kzalloc(sizeof(*ctx), GFP_NOFS);
	if (ctx != NULL) {
		ctx->gc_proc = RPC_GSS_PROC_DATA;
		ctx->gc_seq = 1;	/* NetApp 6.4R1 doesn't accept seq. no. 0 */
		spin_lock_init(&ctx->gc_seq_lock);
		refcount_set(&ctx->count,1);
	}
	return ctx;
}

#define GSSD_MIN_TIMEOUT (60 * 60)
static const void *
gss_fill_context(const void *p, const void *end, struct gss_cl_ctx *ctx, struct gss_api_mech *gm)
{
	const void *q;
	unsigned int seclen;
	unsigned int timeout;
	unsigned long now = jiffies;
	u32 window_size;
	int ret;

	/* First unsigned int gives the remaining lifetime in seconds of the
	 * credential - e.g. the remaining TGT lifetime for Kerberos or
	 * the -t value passed to GSSD.
	 */
	p = simple_get_bytes(p, end, &timeout, sizeof(timeout));
	if (IS_ERR(p))
		goto err;
	if (timeout == 0)
		timeout = GSSD_MIN_TIMEOUT;
	ctx->gc_expiry = now + ((unsigned long)timeout * HZ);
	/* Sequence number window. Determines the maximum number of
	 * simultaneous requests
	 */
	p = simple_get_bytes(p, end, &window_size, sizeof(window_size));
	if (IS_ERR(p))
		goto err;
	ctx->gc_win = window_size;
	/* gssd signals an error by passing ctx->gc_win = 0: */
	if (ctx->gc_win == 0) {
		/*
		 * in which case, p points to an error code. Anything other
		 * than -EKEYEXPIRED gets converted to -EACCES.
		 */
		p = simple_get_bytes(p, end, &ret, sizeof(ret));
		if (!IS_ERR(p))
			p = (ret == -EKEYEXPIRED) ? ERR_PTR(-EKEYEXPIRED) :
						    ERR_PTR(-EACCES);
		goto err;
	}
	/* copy the opaque wire context */
	p = simple_get_netobj(p, end, &ctx->gc_wire_ctx);
	if (IS_ERR(p))
		goto err;
	/* import the opaque security context */
	p  = simple_get_bytes(p, end, &seclen, sizeof(seclen));
	if (IS_ERR(p))
		goto err;
	q = (const void *)((const char *)p + seclen);
	if (unlikely(q > end || q < p)) {
		p = ERR_PTR(-EFAULT);
		goto err;
	}
	ret = gss_import_sec_context(p, seclen, gm, &ctx->gc_gss_ctx, NULL, GFP_NOFS);
	if (ret < 0) {
		trace_rpcgss_import_ctx(ret);
		p = ERR_PTR(ret);
		goto err;
	}

	/* is there any trailing data? */
	if (q == end) {
		p = q;
		goto done;
	}

	/* pull in acceptor name (if there is one) */
	p = simple_get_netobj(q, end, &ctx->gc_acceptor);
	if (IS_ERR(p))
		goto err;
done:
	trace_rpcgss_context(window_size, ctx->gc_expiry, now, timeout,
			     ctx->gc_acceptor.len, ctx->gc_acceptor.data);
err:
	return p;
}

/* XXX: Need some documentation about why UPCALL_BUF_LEN is so small.
 *	Is user space expecting no more than UPCALL_BUF_LEN bytes?
 *	Note that there are now _two_ NI_MAXHOST sized data items
 *	being passed in this string.
 */
#define UPCALL_BUF_LEN	256

struct gss_upcall_msg {
	refcount_t count;
	kuid_t	uid;
	const char *service_name;
	struct rpc_pipe_msg msg;
	struct list_head list;
	struct gss_auth *auth;
	struct rpc_pipe *pipe;
	struct rpc_wait_queue rpc_waitqueue;
	wait_queue_head_t waitqueue;
	struct gss_cl_ctx *ctx;
	char databuf[UPCALL_BUF_LEN];
};

static int get_pipe_version(struct net *net)
{
	struct sunrpc_net *sn = net_generic(net, sunrpc_net_id);
	int ret;

	spin_lock(&pipe_version_lock);
	if (sn->pipe_version >= 0) {
		atomic_inc(&sn->pipe_users);
		ret = sn->pipe_version;
	} else
		ret = -EAGAIN;
	spin_unlock(&pipe_version_lock);
	return ret;
}

static void put_pipe_version(struct net *net)
{
	struct sunrpc_net *sn = net_generic(net, sunrpc_net_id);

	if (atomic_dec_and_lock(&sn->pipe_users, &pipe_version_lock)) {
		sn->pipe_version = -1;
		spin_unlock(&pipe_version_lock);
	}
}

static void
gss_release_msg(struct gss_upcall_msg *gss_msg)
{
	struct net *net = gss_msg->auth->net;
	if (!refcount_dec_and_test(&gss_msg->count))
		return;
	put_pipe_version(net);
	BUG_ON(!list_empty(&gss_msg->list));
	if (gss_msg->ctx != NULL)
		gss_put_ctx(gss_msg->ctx);
	rpc_destroy_wait_queue(&gss_msg->rpc_waitqueue);
	gss_put_auth(gss_msg->auth);
	kfree_const(gss_msg->service_name);
	kfree(gss_msg);
}

static struct gss_upcall_msg *
__gss_find_upcall(struct rpc_pipe *pipe, kuid_t uid, const struct gss_auth *auth)
{
	struct gss_upcall_msg *pos;
	list_for_each_entry(pos, &pipe->in_downcall, list) {
		if (!uid_eq(pos->uid, uid))
			continue;
		if (auth && pos->auth->service != auth->service)
			continue;
		refcount_inc(&pos->count);
		return pos;
	}
	return NULL;
}

/* Try to add an upcall to the pipefs queue.
 * If an upcall owned by our uid already exists, then we return a reference
 * to that upcall instead of adding the new upcall.
 */
static inline struct gss_upcall_msg *
gss_add_msg(struct gss_upcall_msg *gss_msg)
{
	struct rpc_pipe *pipe = gss_msg->pipe;
	struct gss_upcall_msg *old;

	spin_lock(&pipe->lock);
	old = __gss_find_upcall(pipe, gss_msg->uid, gss_msg->auth);
	if (old == NULL) {
		refcount_inc(&gss_msg->count);
		list_add(&gss_msg->list, &pipe->in_downcall);
	} else
		gss_msg = old;
	spin_unlock(&pipe->lock);
	return gss_msg;
}

static void
__gss_unhash_msg(struct gss_upcall_msg *gss_msg)
{
	list_del_init(&gss_msg->list);
	rpc_wake_up_status(&gss_msg->rpc_waitqueue, gss_msg->msg.errno);
	wake_up_all(&gss_msg->waitqueue);
	refcount_dec(&gss_msg->count);
}

static void
gss_unhash_msg(struct gss_upcall_msg *gss_msg)
{
	struct rpc_pipe *pipe = gss_msg->pipe;

	if (list_empty(&gss_msg->list))
		return;
	spin_lock(&pipe->lock);
	if (!list_empty(&gss_msg->list))
		__gss_unhash_msg(gss_msg);
	spin_unlock(&pipe->lock);
}

static void
gss_handle_downcall_result(struct gss_cred *gss_cred, struct gss_upcall_msg *gss_msg)
{
	switch (gss_msg->msg.errno) {
	case 0:
		if (gss_msg->ctx == NULL)
			break;
		clear_bit(RPCAUTH_CRED_NEGATIVE, &gss_cred->gc_base.cr_flags);
		gss_cred_set_ctx(&gss_cred->gc_base, gss_msg->ctx);
		break;
	case -EKEYEXPIRED:
		set_bit(RPCAUTH_CRED_NEGATIVE, &gss_cred->gc_base.cr_flags);
	}
	gss_cred->gc_upcall_timestamp = jiffies;
	gss_cred->gc_upcall = NULL;
	rpc_wake_up_status(&gss_msg->rpc_waitqueue, gss_msg->msg.errno);
}

static void
gss_upcall_callback(struct rpc_task *task)
{
	struct gss_cred *gss_cred = container_of(task->tk_rqstp->rq_cred,
			struct gss_cred, gc_base);
	struct gss_upcall_msg *gss_msg = gss_cred->gc_upcall;
	struct rpc_pipe *pipe = gss_msg->pipe;

	spin_lock(&pipe->lock);
	gss_handle_downcall_result(gss_cred, gss_msg);
	spin_unlock(&pipe->lock);
	task->tk_status = gss_msg->msg.errno;
	gss_release_msg(gss_msg);
}

static void gss_encode_v0_msg(struct gss_upcall_msg *gss_msg,
			      const struct cred *cred)
{
	struct user_namespace *userns = cred->user_ns;

	uid_t uid = from_kuid_munged(userns, gss_msg->uid);
	memcpy(gss_msg->databuf, &uid, sizeof(uid));
	gss_msg->msg.data = gss_msg->databuf;
	gss_msg->msg.len = sizeof(uid);

	BUILD_BUG_ON(sizeof(uid) > sizeof(gss_msg->databuf));
}

static ssize_t
gss_v0_upcall(struct file *file, struct rpc_pipe_msg *msg,
		char __user *buf, size_t buflen)
{
	struct gss_upcall_msg *gss_msg = container_of(msg,
						      struct gss_upcall_msg,
						      msg);
	if (msg->copied == 0)
		gss_encode_v0_msg(gss_msg, file->f_cred);
	return rpc_pipe_generic_upcall(file, msg, buf, buflen);
}

static int gss_encode_v1_msg(struct gss_upcall_msg *gss_msg,
				const char *service_name,
				const char *target_name,
				const struct cred *cred)
{
	struct user_namespace *userns = cred->user_ns;
	struct gss_api_mech *mech = gss_msg->auth->mech;
	char *p = gss_msg->databuf;
	size_t buflen = sizeof(gss_msg->databuf);
	int len;

	len = scnprintf(p, buflen, "mech=%s uid=%d", mech->gm_name,
			from_kuid_munged(userns, gss_msg->uid));
	buflen -= len;
	p += len;
	gss_msg->msg.len = len;

	/*
	 * target= is a full service principal that names the remote
	 * identity that we are authenticating to.
	 */
	if (target_name) {
		len = scnprintf(p, buflen, " target=%s", target_name);
		buflen -= len;
		p += len;
		gss_msg->msg.len += len;
	}

	/*
	 * gssd uses service= and srchost= to select a matching key from
	 * the system's keytab to use as the source principal.
	 *
	 * service= is the service name part of the source principal,
	 * or "*" (meaning choose any).
	 *
	 * srchost= is the hostname part of the source principal. When
	 * not provided, gssd uses the local hostname.
	 */
	if (service_name) {
		char *c = strchr(service_name, '@');

		if (!c)
			len = scnprintf(p, buflen, " service=%s",
					service_name);
		else
			len = scnprintf(p, buflen,
					" service=%.*s srchost=%s",
					(int)(c - service_name),
					service_name, c + 1);
		buflen -= len;
		p += len;
		gss_msg->msg.len += len;
	}

	if (mech->gm_upcall_enctypes) {
		len = scnprintf(p, buflen, " enctypes=%s",
				mech->gm_upcall_enctypes);
		buflen -= len;
		p += len;
		gss_msg->msg.len += len;
	}
	trace_rpcgss_upcall_msg(gss_msg->databuf);
	len = scnprintf(p, buflen, "\n");
	if (len == 0)
		goto out_overflow;
	gss_msg->msg.len += len;
	gss_msg->msg.data = gss_msg->databuf;
	return 0;
out_overflow:
	WARN_ON_ONCE(1);
	return -ENOMEM;
}

static ssize_t
gss_v1_upcall(struct file *file, struct rpc_pipe_msg *msg,
		char __user *buf, size_t buflen)
{
	struct gss_upcall_msg *gss_msg = container_of(msg,
						      struct gss_upcall_msg,
						      msg);
	int err;
	if (msg->copied == 0) {
		err = gss_encode_v1_msg(gss_msg,
					gss_msg->service_name,
					gss_msg->auth->target_name,
					file->f_cred);
		if (err)
			return err;
	}
	return rpc_pipe_generic_upcall(file, msg, buf, buflen);
}

static struct gss_upcall_msg *
gss_alloc_msg(struct gss_auth *gss_auth,
		kuid_t uid, const char *service_name)
{
	struct gss_upcall_msg *gss_msg;
	int vers;
	int err = -ENOMEM;

	gss_msg = kzalloc(sizeof(*gss_msg), GFP_NOFS);
	if (gss_msg == NULL)
		goto err;
	vers = get_pipe_version(gss_auth->net);
	err = vers;
	if (err < 0)
		goto err_free_msg;
	gss_msg->pipe = gss_auth->gss_pipe[vers]->pipe;
	INIT_LIST_HEAD(&gss_msg->list);
	rpc_init_wait_queue(&gss_msg->rpc_waitqueue, "RPCSEC_GSS upcall waitq");
	init_waitqueue_head(&gss_msg->waitqueue);
	refcount_set(&gss_msg->count, 1);
	gss_msg->uid = uid;
	gss_msg->auth = gss_auth;
	kref_get(&gss_auth->kref);
	if (service_name) {
		gss_msg->service_name = kstrdup_const(service_name, GFP_NOFS);
		if (!gss_msg->service_name) {
			err = -ENOMEM;
			goto err_put_pipe_version;
		}
	}
	return gss_msg;
err_put_pipe_version:
	put_pipe_version(gss_auth->net);
err_free_msg:
	kfree(gss_msg);
err:
	return ERR_PTR(err);
}

static struct gss_upcall_msg *
gss_setup_upcall(struct gss_auth *gss_auth, struct rpc_cred *cred)
{
	struct gss_cred *gss_cred = container_of(cred,
			struct gss_cred, gc_base);
	struct gss_upcall_msg *gss_new, *gss_msg;
	kuid_t uid = cred->cr_cred->fsuid;

	gss_new = gss_alloc_msg(gss_auth, uid, gss_cred->gc_principal);
	if (IS_ERR(gss_new))
		return gss_new;
	gss_msg = gss_add_msg(gss_new);
	if (gss_msg == gss_new) {
		int res;
		refcount_inc(&gss_msg->count);
		res = rpc_queue_upcall(gss_new->pipe, &gss_new->msg);
		if (res) {
			gss_unhash_msg(gss_new);
			refcount_dec(&gss_msg->count);
			gss_release_msg(gss_new);
			gss_msg = ERR_PTR(res);
		}
	} else
		gss_release_msg(gss_new);
	return gss_msg;
}

static void warn_gssd(void)
{
	dprintk("AUTH_GSS upcall failed. Please check user daemon is running.\n");
}

static inline int
gss_refresh_upcall(struct rpc_task *task)
{
	struct rpc_cred *cred = task->tk_rqstp->rq_cred;
	struct gss_auth *gss_auth = container_of(cred->cr_auth,
			struct gss_auth, rpc_auth);
	struct gss_cred *gss_cred = container_of(cred,
			struct gss_cred, gc_base);
	struct gss_upcall_msg *gss_msg;
	struct rpc_pipe *pipe;
	int err = 0;

	gss_msg = gss_setup_upcall(gss_auth, cred);
	if (PTR_ERR(gss_msg) == -EAGAIN) {
		/* XXX: warning on the first, under the assumption we
		 * shouldn't normally hit this case on a refresh. */
		warn_gssd();
		rpc_sleep_on_timeout(&pipe_version_rpc_waitqueue,
				task, NULL, jiffies + (15 * HZ));
		err = -EAGAIN;
		goto out;
	}
	if (IS_ERR(gss_msg)) {
		err = PTR_ERR(gss_msg);
		goto out;
	}
	pipe = gss_msg->pipe;
	spin_lock(&pipe->lock);
	if (gss_cred->gc_upcall != NULL)
		rpc_sleep_on(&gss_cred->gc_upcall->rpc_waitqueue, task, NULL);
	else if (gss_msg->ctx == NULL && gss_msg->msg.errno >= 0) {
		gss_cred->gc_upcall = gss_msg;
		/* gss_upcall_callback will release the reference to gss_upcall_msg */
		refcount_inc(&gss_msg->count);
		rpc_sleep_on(&gss_msg->rpc_waitqueue, task, gss_upcall_callback);
	} else {
		gss_handle_downcall_result(gss_cred, gss_msg);
		err = gss_msg->msg.errno;
	}
	spin_unlock(&pipe->lock);
	gss_release_msg(gss_msg);
out:
	trace_rpcgss_upcall_result(from_kuid(&init_user_ns,
					     cred->cr_cred->fsuid), err);
	return err;
}

static inline int
gss_create_upcall(struct gss_auth *gss_auth, struct gss_cred *gss_cred)
{
	struct net *net = gss_auth->net;
	struct sunrpc_net *sn = net_generic(net, sunrpc_net_id);
	struct rpc_pipe *pipe;
	struct rpc_cred *cred = &gss_cred->gc_base;
	struct gss_upcall_msg *gss_msg;
	DEFINE_WAIT(wait);
	int err;

retry:
	err = 0;
	/* if gssd is down, just skip upcalling altogether */
	if (!gssd_running(net)) {
		warn_gssd();
		err = -EACCES;
		goto out;
	}
	gss_msg = gss_setup_upcall(gss_auth, cred);
	if (PTR_ERR(gss_msg) == -EAGAIN) {
		err = wait_event_interruptible_timeout(pipe_version_waitqueue,
				sn->pipe_version >= 0, 15 * HZ);
		if (sn->pipe_version < 0) {
			warn_gssd();
			err = -EACCES;
		}
		if (err < 0)
			goto out;
		goto retry;
	}
	if (IS_ERR(gss_msg)) {
		err = PTR_ERR(gss_msg);
		goto out;
	}
	pipe = gss_msg->pipe;
	for (;;) {
		prepare_to_wait(&gss_msg->waitqueue, &wait, TASK_KILLABLE);
		spin_lock(&pipe->lock);
		if (gss_msg->ctx != NULL || gss_msg->msg.errno < 0) {
			break;
		}
		spin_unlock(&pipe->lock);
		if (fatal_signal_pending(current)) {
			err = -ERESTARTSYS;
			goto out_intr;
		}
		schedule();
	}
	if (gss_msg->ctx) {
		trace_rpcgss_ctx_init(gss_cred);
		gss_cred_set_ctx(cred, gss_msg->ctx);
	} else {
		err = gss_msg->msg.errno;
	}
	spin_unlock(&pipe->lock);
out_intr:
	finish_wait(&gss_msg->waitqueue, &wait);
	gss_release_msg(gss_msg);
out:
	trace_rpcgss_upcall_result(from_kuid(&init_user_ns,
					     cred->cr_cred->fsuid), err);
	return err;
}

#define MSG_BUF_MAXSIZE 1024

static ssize_t
gss_pipe_downcall(struct file *filp, const char __user *src, size_t mlen)
{
	const void *p, *end;
	void *buf;
	struct gss_upcall_msg *gss_msg;
	struct rpc_pipe *pipe = RPC_I(file_inode(filp))->pipe;
	struct gss_cl_ctx *ctx;
	uid_t id;
	kuid_t uid;
	ssize_t err = -EFBIG;

	if (mlen > MSG_BUF_MAXSIZE)
		goto out;
	err = -ENOMEM;
	buf = kmalloc(mlen, GFP_NOFS);
	if (!buf)
		goto out;

	err = -EFAULT;
	if (copy_from_user(buf, src, mlen))
		goto err;

	end = (const void *)((char *)buf + mlen);
	p = simple_get_bytes(buf, end, &id, sizeof(id));
	if (IS_ERR(p)) {
		err = PTR_ERR(p);
		goto err;
	}

	uid = make_kuid(current_user_ns(), id);
	if (!uid_valid(uid)) {
		err = -EINVAL;
		goto err;
	}

	err = -ENOMEM;
	ctx = gss_alloc_context();
	if (ctx == NULL)
		goto err;

	err = -ENOENT;
	/* Find a matching upcall */
	spin_lock(&pipe->lock);
	gss_msg = __gss_find_upcall(pipe, uid, NULL);
	if (gss_msg == NULL) {
		spin_unlock(&pipe->lock);
		goto err_put_ctx;
	}
	list_del_init(&gss_msg->list);
	spin_unlock(&pipe->lock);

	p = gss_fill_context(p, end, ctx, gss_msg->auth->mech);
	if (IS_ERR(p)) {
		err = PTR_ERR(p);
		switch (err) {
		case -EACCES:
		case -EKEYEXPIRED:
			gss_msg->msg.errno = err;
			err = mlen;
			break;
		case -EFAULT:
		case -ENOMEM:
		case -EINVAL:
		case -ENOSYS:
			gss_msg->msg.errno = -EAGAIN;
			break;
		default:
			printk(KERN_CRIT "%s: bad return from "
				"gss_fill_context: %zd\n", __func__, err);
			gss_msg->msg.errno = -EIO;
		}
		goto err_release_msg;
	}
	gss_msg->ctx = gss_get_ctx(ctx);
	err = mlen;

err_release_msg:
	spin_lock(&pipe->lock);
	__gss_unhash_msg(gss_msg);
	spin_unlock(&pipe->lock);
	gss_release_msg(gss_msg);
err_put_ctx:
	gss_put_ctx(ctx);
err:
	kfree(buf);
out:
	return err;
}

static int gss_pipe_open(struct inode *inode, int new_version)
{
	struct net *net = inode->i_sb->s_fs_info;
	struct sunrpc_net *sn = net_generic(net, sunrpc_net_id);
	int ret = 0;

	spin_lock(&pipe_version_lock);
	if (sn->pipe_version < 0) {
		/* First open of any gss pipe determines the version: */
		sn->pipe_version = new_version;
		rpc_wake_up(&pipe_version_rpc_waitqueue);
		wake_up(&pipe_version_waitqueue);
	} else if (sn->pipe_version != new_version) {
		/* Trying to open a pipe of a different version */
		ret = -EBUSY;
		goto out;
	}
	atomic_inc(&sn->pipe_users);
out:
	spin_unlock(&pipe_version_lock);
	return ret;

}

static int gss_pipe_open_v0(struct inode *inode)
{
	return gss_pipe_open(inode, 0);
}

static int gss_pipe_open_v1(struct inode *inode)
{
	return gss_pipe_open(inode, 1);
}

static void
gss_pipe_release(struct inode *inode)
{
	struct net *net = inode->i_sb->s_fs_info;
	struct rpc_pipe *pipe = RPC_I(inode)->pipe;
	struct gss_upcall_msg *gss_msg;

restart:
	spin_lock(&pipe->lock);
	list_for_each_entry(gss_msg, &pipe->in_downcall, list) {

		if (!list_empty(&gss_msg->msg.list))
			continue;
		gss_msg->msg.errno = -EPIPE;
		refcount_inc(&gss_msg->count);
		__gss_unhash_msg(gss_msg);
		spin_unlock(&pipe->lock);
		gss_release_msg(gss_msg);
		goto restart;
	}
	spin_unlock(&pipe->lock);

	put_pipe_version(net);
}

static void
gss_pipe_destroy_msg(struct rpc_pipe_msg *msg)
{
	struct gss_upcall_msg *gss_msg = container_of(msg, struct gss_upcall_msg, msg);

	if (msg->errno < 0) {
		refcount_inc(&gss_msg->count);
		gss_unhash_msg(gss_msg);
		if (msg->errno == -ETIMEDOUT)
			warn_gssd();
		gss_release_msg(gss_msg);
	}
	gss_release_msg(gss_msg);
}

static void gss_pipe_dentry_destroy(struct dentry *dir,
		struct rpc_pipe_dir_object *pdo)
{
	struct gss_pipe *gss_pipe = pdo->pdo_data;
	struct rpc_pipe *pipe = gss_pipe->pipe;

	if (pipe->dentry != NULL) {
		rpc_unlink(pipe->dentry);
		pipe->dentry = NULL;
	}
}

static int gss_pipe_dentry_create(struct dentry *dir,
		struct rpc_pipe_dir_object *pdo)
{
	struct gss_pipe *p = pdo->pdo_data;
	struct dentry *dentry;

	dentry = rpc_mkpipe_dentry(dir, p->name, p->clnt, p->pipe);
	if (IS_ERR(dentry))
		return PTR_ERR(dentry);
	p->pipe->dentry = dentry;
	return 0;
}

static const struct rpc_pipe_dir_object_ops gss_pipe_dir_object_ops = {
	.create = gss_pipe_dentry_create,
	.destroy = gss_pipe_dentry_destroy,
};

static struct gss_pipe *gss_pipe_alloc(struct rpc_clnt *clnt,
		const char *name,
		const struct rpc_pipe_ops *upcall_ops)
{
	struct gss_pipe *p;
	int err = -ENOMEM;

	p = kmalloc(sizeof(*p), GFP_KERNEL);
	if (p == NULL)
		goto err;
	p->pipe = rpc_mkpipe_data(upcall_ops, RPC_PIPE_WAIT_FOR_OPEN);
	if (IS_ERR(p->pipe)) {
		err = PTR_ERR(p->pipe);
		goto err_free_gss_pipe;
	}
	p->name = name;
	p->clnt = clnt;
	kref_init(&p->kref);
	rpc_init_pipe_dir_object(&p->pdo,
			&gss_pipe_dir_object_ops,
			p);
	return p;
err_free_gss_pipe:
	kfree(p);
err:
	return ERR_PTR(err);
}

struct gss_alloc_pdo {
	struct rpc_clnt *clnt;
	const char *name;
	const struct rpc_pipe_ops *upcall_ops;
};

static int gss_pipe_match_pdo(struct rpc_pipe_dir_object *pdo, void *data)
{
	struct gss_pipe *gss_pipe;
	struct gss_alloc_pdo *args = data;

	if (pdo->pdo_ops != &gss_pipe_dir_object_ops)
		return 0;
	gss_pipe = container_of(pdo, struct gss_pipe, pdo);
	if (strcmp(gss_pipe->name, args->name) != 0)
		return 0;
	if (!kref_get_unless_zero(&gss_pipe->kref))
		return 0;
	return 1;
}

static struct rpc_pipe_dir_object *gss_pipe_alloc_pdo(void *data)
{
	struct gss_pipe *gss_pipe;
	struct gss_alloc_pdo *args = data;

	gss_pipe = gss_pipe_alloc(args->clnt, args->name, args->upcall_ops);
	if (!IS_ERR(gss_pipe))
		return &gss_pipe->pdo;
	return NULL;
}

static struct gss_pipe *gss_pipe_get(struct rpc_clnt *clnt,
		const char *name,
		const struct rpc_pipe_ops *upcall_ops)
{
	struct net *net = rpc_net_ns(clnt);
	struct rpc_pipe_dir_object *pdo;
	struct gss_alloc_pdo args = {
		.clnt = clnt,
		.name = name,
		.upcall_ops = upcall_ops,
	};

	pdo = rpc_find_or_alloc_pipe_dir_object(net,
			&clnt->cl_pipedir_objects,
			gss_pipe_match_pdo,
			gss_pipe_alloc_pdo,
			&args);
	if (pdo != NULL)
		return container_of(pdo, struct gss_pipe, pdo);
	return ERR_PTR(-ENOMEM);
}

static void __gss_pipe_free(struct gss_pipe *p)
{
	struct rpc_clnt *clnt = p->clnt;
	struct net *net = rpc_net_ns(clnt);

	rpc_remove_pipe_dir_object(net,
			&clnt->cl_pipedir_objects,
			&p->pdo);
	rpc_destroy_pipe_data(p->pipe);
	kfree(p);
}

static void __gss_pipe_release(struct kref *kref)
{
	struct gss_pipe *p = container_of(kref, struct gss_pipe, kref);

	__gss_pipe_free(p);
}

static void gss_pipe_free(struct gss_pipe *p)
{
	if (p != NULL)
		kref_put(&p->kref, __gss_pipe_release);
}

/*
 * NOTE: we have the opportunity to use different
 * parameters based on the input flavor (which must be a pseudoflavor)
 */
static struct gss_auth *
gss_create_new(const struct rpc_auth_create_args *args, struct rpc_clnt *clnt)
{
	rpc_authflavor_t flavor = args->pseudoflavor;
	struct gss_auth *gss_auth;
	struct gss_pipe *gss_pipe;
	struct rpc_auth * auth;
	int err = -ENOMEM; /* XXX? */

	if (!try_module_get(THIS_MODULE))
		return ERR_PTR(err);
	if (!(gss_auth = kmalloc(sizeof(*gss_auth), GFP_KERNEL)))
		goto out_dec;
	INIT_HLIST_NODE(&gss_auth->hash);
	gss_auth->target_name = NULL;
	if (args->target_name) {
		gss_auth->target_name = kstrdup(args->target_name, GFP_KERNEL);
		if (gss_auth->target_name == NULL)
			goto err_free;
	}
	gss_auth->client = clnt;
	gss_auth->net = get_net(rpc_net_ns(clnt));
	err = -EINVAL;
	gss_auth->mech = gss_mech_get_by_pseudoflavor(flavor);
	if (!gss_auth->mech)
		goto err_put_net;
	gss_auth->service = gss_pseudoflavor_to_service(gss_auth->mech, flavor);
	if (gss_auth->service == 0)
		goto err_put_mech;
	if (!gssd_running(gss_auth->net))
		goto err_put_mech;
	auth = &gss_auth->rpc_auth;
	auth->au_cslack = GSS_CRED_SLACK >> 2;
	auth->au_rslack = GSS_KRB5_MAX_SLACK_NEEDED >> 2;
	auth->au_verfsize = GSS_VERF_SLACK >> 2;
	auth->au_ralign = GSS_VERF_SLACK >> 2;
	__set_bit(RPCAUTH_AUTH_UPDATE_SLACK, &auth->au_flags);
	auth->au_ops = &authgss_ops;
	auth->au_flavor = flavor;
	if (gss_pseudoflavor_to_datatouch(gss_auth->mech, flavor))
		__set_bit(RPCAUTH_AUTH_DATATOUCH, &auth->au_flags);
	refcount_set(&auth->au_count, 1);
	kref_init(&gss_auth->kref);

	err = rpcauth_init_credcache(auth);
	if (err)
		goto err_put_mech;
	/*
	 * Note: if we created the old pipe first, then someone who
	 * examined the directory at the right moment might conclude
	 * that we supported only the old pipe.  So we instead create
	 * the new pipe first.
	 */
	gss_pipe = gss_pipe_get(clnt, "gssd", &gss_upcall_ops_v1);
	if (IS_ERR(gss_pipe)) {
		err = PTR_ERR(gss_pipe);
		goto err_destroy_credcache;
	}
	gss_auth->gss_pipe[1] = gss_pipe;

	gss_pipe = gss_pipe_get(clnt, gss_auth->mech->gm_name,
			&gss_upcall_ops_v0);
	if (IS_ERR(gss_pipe)) {
		err = PTR_ERR(gss_pipe);
		goto err_destroy_pipe_1;
	}
	gss_auth->gss_pipe[0] = gss_pipe;

	return gss_auth;
err_destroy_pipe_1:
	gss_pipe_free(gss_auth->gss_pipe[1]);
err_destroy_credcache:
	rpcauth_destroy_credcache(auth);
err_put_mech:
	gss_mech_put(gss_auth->mech);
err_put_net:
	put_net(gss_auth->net);
err_free:
	kfree(gss_auth->target_name);
	kfree(gss_auth);
out_dec:
	module_put(THIS_MODULE);
	trace_rpcgss_createauth(flavor, err);
	return ERR_PTR(err);
}

static void
gss_free(struct gss_auth *gss_auth)
{
	gss_pipe_free(gss_auth->gss_pipe[0]);
	gss_pipe_free(gss_auth->gss_pipe[1]);
	gss_mech_put(gss_auth->mech);
	put_net(gss_auth->net);
	kfree(gss_auth->target_name);

	kfree(gss_auth);
	module_put(THIS_MODULE);
}

static void
gss_free_callback(struct kref *kref)
{
	struct gss_auth *gss_auth = container_of(kref, struct gss_auth, kref);

	gss_free(gss_auth);
}

static void
gss_put_auth(struct gss_auth *gss_auth)
{
	kref_put(&gss_auth->kref, gss_free_callback);
}

static void
gss_destroy(struct rpc_auth *auth)
{
	struct gss_auth *gss_auth = container_of(auth,
			struct gss_auth, rpc_auth);

	if (hash_hashed(&gss_auth->hash)) {
		spin_lock(&gss_auth_hash_lock);
		hash_del(&gss_auth->hash);
		spin_unlock(&gss_auth_hash_lock);
	}

	gss_pipe_free(gss_auth->gss_pipe[0]);
	gss_auth->gss_pipe[0] = NULL;
	gss_pipe_free(gss_auth->gss_pipe[1]);
	gss_auth->gss_pipe[1] = NULL;
	rpcauth_destroy_credcache(auth);

	gss_put_auth(gss_auth);
}

/*
 * Auths may be shared between rpc clients that were cloned from a
 * common client with the same xprt, if they also share the flavor and
 * target_name.
 *
 * The auth is looked up from the oldest parent sharing the same
 * cl_xprt, and the auth itself references only that common parent
 * (which is guaranteed to last as long as any of its descendants).
 */
static struct gss_auth *
gss_auth_find_or_add_hashed(const struct rpc_auth_create_args *args,
		struct rpc_clnt *clnt,
		struct gss_auth *new)
{
	struct gss_auth *gss_auth;
	unsigned long hashval = (unsigned long)clnt;

	spin_lock(&gss_auth_hash_lock);
	hash_for_each_possible(gss_auth_hash_table,
			gss_auth,
			hash,
			hashval) {
		if (gss_auth->client != clnt)
			continue;
		if (gss_auth->rpc_auth.au_flavor != args->pseudoflavor)
			continue;
		if (gss_auth->target_name != args->target_name) {
			if (gss_auth->target_name == NULL)
				continue;
			if (args->target_name == NULL)
				continue;
			if (strcmp(gss_auth->target_name, args->target_name))
				continue;
		}
		if (!refcount_inc_not_zero(&gss_auth->rpc_auth.au_count))
			continue;
		goto out;
	}
	if (new)
		hash_add(gss_auth_hash_table, &new->hash, hashval);
	gss_auth = new;
out:
	spin_unlock(&gss_auth_hash_lock);
	return gss_auth;
}

static struct gss_auth *
gss_create_hashed(const struct rpc_auth_create_args *args,
		  struct rpc_clnt *clnt)
{
	struct gss_auth *gss_auth;
	struct gss_auth *new;

	gss_auth = gss_auth_find_or_add_hashed(args, clnt, NULL);
	if (gss_auth != NULL)
		goto out;
	new = gss_create_new(args, clnt);
	if (IS_ERR(new))
		return new;
	gss_auth = gss_auth_find_or_add_hashed(args, clnt, new);
	if (gss_auth != new)
		gss_destroy(&new->rpc_auth);
out:
	return gss_auth;
}

static struct rpc_auth *
gss_create(const struct rpc_auth_create_args *args, struct rpc_clnt *clnt)
{
	struct gss_auth *gss_auth;
	struct rpc_xprt_switch *xps = rcu_access_pointer(clnt->cl_xpi.xpi_xpswitch);

	while (clnt != clnt->cl_parent) {
		struct rpc_clnt *parent = clnt->cl_parent;
		/* Find the original parent for this transport */
		if (rcu_access_pointer(parent->cl_xpi.xpi_xpswitch) != xps)
			break;
		clnt = parent;
	}

	gss_auth = gss_create_hashed(args, clnt);
	if (IS_ERR(gss_auth))
		return ERR_CAST(gss_auth);
	return &gss_auth->rpc_auth;
}

static struct gss_cred *
gss_dup_cred(struct gss_auth *gss_auth, struct gss_cred *gss_cred)
{
	struct gss_cred *new;

	/* Make a copy of the cred so that we can reference count it */
	new = kzalloc(sizeof(*gss_cred), GFP_NOFS);
	if (new) {
		struct auth_cred acred = {
			.cred = gss_cred->gc_base.cr_cred,
		};
		struct gss_cl_ctx *ctx =
			rcu_dereference_protected(gss_cred->gc_ctx, 1);

		rpcauth_init_cred(&new->gc_base, &acred,
				&gss_auth->rpc_auth,
				&gss_nullops);
		new->gc_base.cr_flags = 1UL << RPCAUTH_CRED_UPTODATE;
		new->gc_service = gss_cred->gc_service;
		new->gc_principal = gss_cred->gc_principal;
		kref_get(&gss_auth->kref);
		rcu_assign_pointer(new->gc_ctx, ctx);
		gss_get_ctx(ctx);
	}
	return new;
}

/*
 * gss_send_destroy_context will cause the RPCSEC_GSS to send a NULL RPC call
 * to the server with the GSS control procedure field set to
 * RPC_GSS_PROC_DESTROY. This should normally cause the server to release
 * all RPCSEC_GSS state associated with that context.
 */
static void
gss_send_destroy_context(struct rpc_cred *cred)
{
	struct gss_cred *gss_cred = container_of(cred, struct gss_cred, gc_base);
	struct gss_auth *gss_auth = container_of(cred->cr_auth, struct gss_auth, rpc_auth);
	struct gss_cl_ctx *ctx = rcu_dereference_protected(gss_cred->gc_ctx, 1);
	struct gss_cred *new;
	struct rpc_task *task;

	new = gss_dup_cred(gss_auth, gss_cred);
	if (new) {
		ctx->gc_proc = RPC_GSS_PROC_DESTROY;

		trace_rpcgss_ctx_destroy(gss_cred);
		task = rpc_call_null(gss_auth->client, &new->gc_base,
				     RPC_TASK_ASYNC);
		if (!IS_ERR(task))
			rpc_put_task(task);

		put_rpccred(&new->gc_base);
	}
}

/* gss_destroy_cred (and gss_free_ctx) are used to clean up after failure
 * to create a new cred or context, so they check that things have been
 * allocated before freeing them. */
static void
gss_do_free_ctx(struct gss_cl_ctx *ctx)
{
	gss_delete_sec_context(&ctx->gc_gss_ctx);
	kfree(ctx->gc_wire_ctx.data);
	kfree(ctx->gc_acceptor.data);
	kfree(ctx);
}

static void
gss_free_ctx_callback(struct rcu_head *head)
{
	struct gss_cl_ctx *ctx = container_of(head, struct gss_cl_ctx, gc_rcu);
	gss_do_free_ctx(ctx);
}

static void
gss_free_ctx(struct gss_cl_ctx *ctx)
{
	call_rcu(&ctx->gc_rcu, gss_free_ctx_callback);
}

static void
gss_free_cred(struct gss_cred *gss_cred)
{
	kfree(gss_cred);
}

static void
gss_free_cred_callback(struct rcu_head *head)
{
	struct gss_cred *gss_cred = container_of(head, struct gss_cred, gc_base.cr_rcu);
	gss_free_cred(gss_cred);
}

static void
gss_destroy_nullcred(struct rpc_cred *cred)
{
	struct gss_cred *gss_cred = container_of(cred, struct gss_cred, gc_base);
	struct gss_auth *gss_auth = container_of(cred->cr_auth, struct gss_auth, rpc_auth);
	struct gss_cl_ctx *ctx = rcu_dereference_protected(gss_cred->gc_ctx, 1);

	RCU_INIT_POINTER(gss_cred->gc_ctx, NULL);
	put_cred(cred->cr_cred);
	call_rcu(&cred->cr_rcu, gss_free_cred_callback);
	if (ctx)
		gss_put_ctx(ctx);
	gss_put_auth(gss_auth);
}

static void
gss_destroy_cred(struct rpc_cred *cred)
{
	if (test_and_clear_bit(RPCAUTH_CRED_UPTODATE, &cred->cr_flags) != 0)
		gss_send_destroy_context(cred);
	gss_destroy_nullcred(cred);
}

static int
gss_hash_cred(struct auth_cred *acred, unsigned int hashbits)
{
	return hash_64(from_kuid(&init_user_ns, acred->cred->fsuid), hashbits);
}

/*
 * Lookup RPCSEC_GSS cred for the current process
 */
static struct rpc_cred *
gss_lookup_cred(struct rpc_auth *auth, struct auth_cred *acred, int flags)
{
	return rpcauth_lookup_credcache(auth, acred, flags, GFP_NOFS);
}

static struct rpc_cred *
gss_create_cred(struct rpc_auth *auth, struct auth_cred *acred, int flags, gfp_t gfp)
{
	struct gss_auth *gss_auth = container_of(auth, struct gss_auth, rpc_auth);
	struct gss_cred	*cred = NULL;
	int err = -ENOMEM;

	if (!(cred = kzalloc(sizeof(*cred), gfp)))
		goto out_err;

	rpcauth_init_cred(&cred->gc_base, acred, auth, &gss_credops);
	/*
	 * Note: in order to force a call to call_refresh(), we deliberately
	 * fail to flag the credential as RPCAUTH_CRED_UPTODATE.
	 */
	cred->gc_base.cr_flags = 1UL << RPCAUTH_CRED_NEW;
	cred->gc_service = gss_auth->service;
	cred->gc_principal = acred->principal;
	kref_get(&gss_auth->kref);
	return &cred->gc_base;

out_err:
	return ERR_PTR(err);
}

static int
gss_cred_init(struct rpc_auth *auth, struct rpc_cred *cred)
{
	struct gss_auth *gss_auth = container_of(auth, struct gss_auth, rpc_auth);
	struct gss_cred *gss_cred = container_of(cred,struct gss_cred, gc_base);
	int err;

	do {
		err = gss_create_upcall(gss_auth, gss_cred);
	} while (err == -EAGAIN);
	return err;
}

static char *
gss_stringify_acceptor(struct rpc_cred *cred)
{
	char *string = NULL;
	struct gss_cred *gss_cred = container_of(cred, struct gss_cred, gc_base);
	struct gss_cl_ctx *ctx;
	unsigned int len;
	struct xdr_netobj *acceptor;

	rcu_read_lock();
	ctx = rcu_dereference(gss_cred->gc_ctx);
	if (!ctx)
		goto out;

	len = ctx->gc_acceptor.len;
	rcu_read_unlock();

	/* no point if there's no string */
	if (!len)
		return NULL;
realloc:
	string = kmalloc(len + 1, GFP_KERNEL);
	if (!string)
		return NULL;

	rcu_read_lock();
	ctx = rcu_dereference(gss_cred->gc_ctx);

	/* did the ctx disappear or was it replaced by one with no acceptor? */
	if (!ctx || !ctx->gc_acceptor.len) {
		kfree(string);
		string = NULL;
		goto out;
	}

	acceptor = &ctx->gc_acceptor;

	/*
	 * Did we find a new acceptor that's longer than the original? Allocate
	 * a longer buffer and try again.
	 */
	if (len < acceptor->len) {
		len = acceptor->len;
		rcu_read_unlock();
		kfree(string);
		goto realloc;
	}

	memcpy(string, acceptor->data, acceptor->len);
	string[acceptor->len] = '\0';
out:
	rcu_read_unlock();
	return string;
}

/*
 * Returns -EACCES if GSS context is NULL or will expire within the
 * timeout (miliseconds)
 */
static int
gss_key_timeout(struct rpc_cred *rc)
{
	struct gss_cred *gss_cred = container_of(rc, struct gss_cred, gc_base);
	struct gss_cl_ctx *ctx;
	unsigned long timeout = jiffies + (gss_key_expire_timeo * HZ);
	int ret = 0;

	rcu_read_lock();
	ctx = rcu_dereference(gss_cred->gc_ctx);
	if (!ctx || time_after(timeout, ctx->gc_expiry))
		ret = -EACCES;
	rcu_read_unlock();

	return ret;
}

static int
gss_match(struct auth_cred *acred, struct rpc_cred *rc, int flags)
{
	struct gss_cred *gss_cred = container_of(rc, struct gss_cred, gc_base);
	struct gss_cl_ctx *ctx;
	int ret;

	if (test_bit(RPCAUTH_CRED_NEW, &rc->cr_flags))
		goto out;
	/* Don't match with creds that have expired. */
	rcu_read_lock();
	ctx = rcu_dereference(gss_cred->gc_ctx);
	if (!ctx || time_after(jiffies, ctx->gc_expiry)) {
		rcu_read_unlock();
		return 0;
	}
	rcu_read_unlock();
	if (!test_bit(RPCAUTH_CRED_UPTODATE, &rc->cr_flags))
		return 0;
out:
	if (acred->principal != NULL) {
		if (gss_cred->gc_principal == NULL)
			return 0;
		ret = strcmp(acred->principal, gss_cred->gc_principal) == 0;
	} else {
		if (gss_cred->gc_principal != NULL)
			return 0;
		ret = uid_eq(rc->cr_cred->fsuid, acred->cred->fsuid);
	}
	return ret;
}

/*
 * Marshal credentials.
 *
 * The expensive part is computing the verifier. We can't cache a
 * pre-computed version of the verifier because the seqno, which
 * is different every time, is included in the MIC.
 */
static int gss_marshal(struct rpc_task *task, struct xdr_stream *xdr)
{
	struct rpc_rqst *req = task->tk_rqstp;
	struct rpc_cred *cred = req->rq_cred;
	struct gss_cred	*gss_cred = container_of(cred, struct gss_cred,
						 gc_base);
	struct gss_cl_ctx	*ctx = gss_cred_get_ctx(cred);
	__be32		*p, *cred_len;
	u32             maj_stat = 0;
	struct xdr_netobj mic;
	struct kvec	iov;
	struct xdr_buf	verf_buf;
	int status;

	/* Credential */

	p = xdr_reserve_space(xdr, 7 * sizeof(*p) +
			      ctx->gc_wire_ctx.len);
	if (!p)
		goto marshal_failed;
	*p++ = rpc_auth_gss;
	cred_len = p++;

	spin_lock(&ctx->gc_seq_lock);
	req->rq_seqno = (ctx->gc_seq < MAXSEQ) ? ctx->gc_seq++ : MAXSEQ;
	spin_unlock(&ctx->gc_seq_lock);
	if (req->rq_seqno == MAXSEQ)
		goto expired;
	trace_rpcgss_seqno(task);

	*p++ = cpu_to_be32(RPC_GSS_VERSION);
	*p++ = cpu_to_be32(ctx->gc_proc);
	*p++ = cpu_to_be32(req->rq_seqno);
	*p++ = cpu_to_be32(gss_cred->gc_service);
	p = xdr_encode_netobj(p, &ctx->gc_wire_ctx);
	*cred_len = cpu_to_be32((p - (cred_len + 1)) << 2);

	/* Verifier */

	/* We compute the checksum for the verifier over the xdr-encoded bytes
	 * starting with the xid and ending at the end of the credential: */
	iov.iov_base = req->rq_snd_buf.head[0].iov_base;
	iov.iov_len = (u8 *)p - (u8 *)iov.iov_base;
	xdr_buf_from_iov(&iov, &verf_buf);

	p = xdr_reserve_space(xdr, sizeof(*p));
	if (!p)
		goto marshal_failed;
	*p++ = rpc_auth_gss;
	mic.data = (u8 *)(p + 1);
	maj_stat = gss_get_mic(ctx->gc_gss_ctx, &verf_buf, &mic);
	if (maj_stat == GSS_S_CONTEXT_EXPIRED)
		goto expired;
	else if (maj_stat != 0)
		goto bad_mic;
	if (xdr_stream_encode_opaque_inline(xdr, (void **)&p, mic.len) < 0)
		goto marshal_failed;
	status = 0;
out:
	gss_put_ctx(ctx);
	return status;
expired:
	clear_bit(RPCAUTH_CRED_UPTODATE, &cred->cr_flags);
	status = -EKEYEXPIRED;
	goto out;
marshal_failed:
	status = -EMSGSIZE;
	goto out;
bad_mic:
	trace_rpcgss_get_mic(task, maj_stat);
	status = -EIO;
	goto out;
}

static int gss_renew_cred(struct rpc_task *task)
{
	struct rpc_cred *oldcred = task->tk_rqstp->rq_cred;
	struct gss_cred *gss_cred = container_of(oldcred,
						 struct gss_cred,
						 gc_base);
	struct rpc_auth *auth = oldcred->cr_auth;
	struct auth_cred acred = {
		.cred = oldcred->cr_cred,
		.principal = gss_cred->gc_principal,
	};
	struct rpc_cred *new;

	new = gss_lookup_cred(auth, &acred, RPCAUTH_LOOKUP_NEW);
	if (IS_ERR(new))
		return PTR_ERR(new);

	task->tk_rqstp->rq_cred = new;
	put_rpccred(oldcred);
	return 0;
}

static int gss_cred_is_negative_entry(struct rpc_cred *cred)
{
	if (test_bit(RPCAUTH_CRED_NEGATIVE, &cred->cr_flags)) {
		unsigned long now = jiffies;
		unsigned long begin, expire;
		struct gss_cred *gss_cred;

		gss_cred = container_of(cred, struct gss_cred, gc_base);
		begin = gss_cred->gc_upcall_timestamp;
		expire = begin + gss_expired_cred_retry_delay * HZ;

		if (time_in_range_open(now, begin, expire))
			return 1;
	}
	return 0;
}

/*
* Refresh credentials. XXX - finish
*/
static int
gss_refresh(struct rpc_task *task)
{
	struct rpc_cred *cred = task->tk_rqstp->rq_cred;
	int ret = 0;

	if (gss_cred_is_negative_entry(cred))
		return -EKEYEXPIRED;

	if (!test_bit(RPCAUTH_CRED_NEW, &cred->cr_flags) &&
			!test_bit(RPCAUTH_CRED_UPTODATE, &cred->cr_flags)) {
		ret = gss_renew_cred(task);
		if (ret < 0)
			goto out;
		cred = task->tk_rqstp->rq_cred;
	}

	if (test_bit(RPCAUTH_CRED_NEW, &cred->cr_flags))
		ret = gss_refresh_upcall(task);
out:
	return ret;
}

/* Dummy refresh routine: used only when destroying the context */
static int
gss_refresh_null(struct rpc_task *task)
{
	return 0;
}

static int
gss_validate(struct rpc_task *task, struct xdr_stream *xdr)
{
	struct rpc_cred *cred = task->tk_rqstp->rq_cred;
	struct gss_cl_ctx *ctx = gss_cred_get_ctx(cred);
	__be32		*p, *seq = NULL;
	struct kvec	iov;
	struct xdr_buf	verf_buf;
	struct xdr_netobj mic;
	u32		len, maj_stat;
	int		status;

	p = xdr_inline_decode(xdr, 2 * sizeof(*p));
	if (!p)
		goto validate_failed;
	if (*p++ != rpc_auth_gss)
		goto validate_failed;
	len = be32_to_cpup(p);
	if (len > RPC_MAX_AUTH_SIZE)
		goto validate_failed;
	p = xdr_inline_decode(xdr, len);
	if (!p)
		goto validate_failed;

	seq = kmalloc(4, GFP_NOFS);
	if (!seq)
		goto validate_failed;
	*seq = cpu_to_be32(task->tk_rqstp->rq_seqno);
	iov.iov_base = seq;
	iov.iov_len = 4;
	xdr_buf_from_iov(&iov, &verf_buf);
	mic.data = (u8 *)p;
	mic.len = len;
	maj_stat = gss_verify_mic(ctx->gc_gss_ctx, &verf_buf, &mic);
	if (maj_stat == GSS_S_CONTEXT_EXPIRED)
		clear_bit(RPCAUTH_CRED_UPTODATE, &cred->cr_flags);
	if (maj_stat)
		goto bad_mic;

	/* We leave it to unwrap to calculate au_rslack. For now we just
	 * calculate the length of the verifier: */
	if (test_bit(RPCAUTH_AUTH_UPDATE_SLACK, &cred->cr_auth->au_flags))
		cred->cr_auth->au_verfsize = XDR_QUADLEN(len) + 2;
	status = 0;
out:
	gss_put_ctx(ctx);
	kfree(seq);
	return status;

validate_failed:
	status = -EIO;
	goto out;
bad_mic:
	trace_rpcgss_verify_mic(task, maj_stat);
	status = -EACCES;
	goto out;
}

static noinline_for_stack int
gss_wrap_req_integ(struct rpc_cred *cred, struct gss_cl_ctx *ctx,
		   struct rpc_task *task, struct xdr_stream *xdr)
{
	struct rpc_rqst *rqstp = task->tk_rqstp;
	struct xdr_buf integ_buf, *snd_buf = &rqstp->rq_snd_buf;
	struct xdr_netobj mic;
	__be32 *p, *integ_len;
	u32 offset, maj_stat;

	p = xdr_reserve_space(xdr, 2 * sizeof(*p));
	if (!p)
		goto wrap_failed;
	integ_len = p++;
	*p = cpu_to_be32(rqstp->rq_seqno);

	if (rpcauth_wrap_req_encode(task, xdr))
		goto wrap_failed;

	offset = (u8 *)p - (u8 *)snd_buf->head[0].iov_base;
	if (xdr_buf_subsegment(snd_buf, &integ_buf,
				offset, snd_buf->len - offset))
		goto wrap_failed;
	*integ_len = cpu_to_be32(integ_buf.len);

	p = xdr_reserve_space(xdr, 0);
	if (!p)
		goto wrap_failed;
	mic.data = (u8 *)(p + 1);
	maj_stat = gss_get_mic(ctx->gc_gss_ctx, &integ_buf, &mic);
	if (maj_stat == GSS_S_CONTEXT_EXPIRED)
		clear_bit(RPCAUTH_CRED_UPTODATE, &cred->cr_flags);
	else if (maj_stat)
		goto bad_mic;
	/* Check that the trailing MIC fit in the buffer, after the fact */
	if (xdr_stream_encode_opaque_inline(xdr, (void **)&p, mic.len) < 0)
		goto wrap_failed;
	return 0;
wrap_failed:
	return -EMSGSIZE;
bad_mic:
	trace_rpcgss_get_mic(task, maj_stat);
	return -EIO;
}

static void
priv_release_snd_buf(struct rpc_rqst *rqstp)
{
	int i;

	for (i=0; i < rqstp->rq_enc_pages_num; i++)
		__free_page(rqstp->rq_enc_pages[i]);
	kfree(rqstp->rq_enc_pages);
	rqstp->rq_release_snd_buf = NULL;
}

static int
alloc_enc_pages(struct rpc_rqst *rqstp)
{
	struct xdr_buf *snd_buf = &rqstp->rq_snd_buf;
	int first, last, i;

	if (rqstp->rq_release_snd_buf)
		rqstp->rq_release_snd_buf(rqstp);

	if (snd_buf->page_len == 0) {
		rqstp->rq_enc_pages_num = 0;
		return 0;
	}

	first = snd_buf->page_base >> PAGE_SHIFT;
	last = (snd_buf->page_base + snd_buf->page_len - 1) >> PAGE_SHIFT;
	rqstp->rq_enc_pages_num = last - first + 1 + 1;
	rqstp->rq_enc_pages
		= kmalloc_array(rqstp->rq_enc_pages_num,
				sizeof(struct page *),
				GFP_NOFS);
	if (!rqstp->rq_enc_pages)
		goto out;
	for (i=0; i < rqstp->rq_enc_pages_num; i++) {
		rqstp->rq_enc_pages[i] = alloc_page(GFP_NOFS);
		if (rqstp->rq_enc_pages[i] == NULL)
			goto out_free;
	}
	rqstp->rq_release_snd_buf = priv_release_snd_buf;
	return 0;
out_free:
	rqstp->rq_enc_pages_num = i;
	priv_release_snd_buf(rqstp);
out:
	return -EAGAIN;
}

static noinline_for_stack int
gss_wrap_req_priv(struct rpc_cred *cred, struct gss_cl_ctx *ctx,
		  struct rpc_task *task, struct xdr_stream *xdr)
{
	struct rpc_rqst *rqstp = task->tk_rqstp;
	struct xdr_buf	*snd_buf = &rqstp->rq_snd_buf;
	u32		pad, offset, maj_stat;
	int		status;
	__be32		*p, *opaque_len;
	struct page	**inpages;
	int		first;
	struct kvec	*iov;

	status = -EIO;
	p = xdr_reserve_space(xdr, 2 * sizeof(*p));
	if (!p)
		goto wrap_failed;
	opaque_len = p++;
	*p = cpu_to_be32(rqstp->rq_seqno);

	if (rpcauth_wrap_req_encode(task, xdr))
		goto wrap_failed;

	status = alloc_enc_pages(rqstp);
	if (unlikely(status))
		goto wrap_failed;
	first = snd_buf->page_base >> PAGE_SHIFT;
	inpages = snd_buf->pages + first;
	snd_buf->pages = rqstp->rq_enc_pages;
	snd_buf->page_base -= first << PAGE_SHIFT;
	/*
	 * Move the tail into its own page, in case gss_wrap needs
	 * more space in the head when wrapping.
	 *
	 * Still... Why can't gss_wrap just slide the tail down?
	 */
	if (snd_buf->page_len || snd_buf->tail[0].iov_len) {
		char *tmp;

		tmp = page_address(rqstp->rq_enc_pages[rqstp->rq_enc_pages_num - 1]);
		memcpy(tmp, snd_buf->tail[0].iov_base, snd_buf->tail[0].iov_len);
		snd_buf->tail[0].iov_base = tmp;
	}
	offset = (u8 *)p - (u8 *)snd_buf->head[0].iov_base;
	maj_stat = gss_wrap(ctx->gc_gss_ctx, offset, snd_buf, inpages);
	/* slack space should prevent this ever happening: */
	if (unlikely(snd_buf->len > snd_buf->buflen))
		goto wrap_failed;
	/* We're assuming that when GSS_S_CONTEXT_EXPIRED, the encryption was
	 * done anyway, so it's safe to put the request on the wire: */
	if (maj_stat == GSS_S_CONTEXT_EXPIRED)
		clear_bit(RPCAUTH_CRED_UPTODATE, &cred->cr_flags);
	else if (maj_stat)
		goto bad_wrap;

	*opaque_len = cpu_to_be32(snd_buf->len - offset);
	/* guess whether the pad goes into the head or the tail: */
	if (snd_buf->page_len || snd_buf->tail[0].iov_len)
		iov = snd_buf->tail;
	else
		iov = snd_buf->head;
	p = iov->iov_base + iov->iov_len;
	pad = xdr_pad_size(snd_buf->len - offset);
	memset(p, 0, pad);
	iov->iov_len += pad;
	snd_buf->len += pad;

	return 0;
wrap_failed:
	return status;
bad_wrap:
	trace_rpcgss_wrap(task, maj_stat);
	return -EIO;
}

static int gss_wrap_req(struct rpc_task *task, struct xdr_stream *xdr)
{
	struct rpc_cred *cred = task->tk_rqstp->rq_cred;
	struct gss_cred	*gss_cred = container_of(cred, struct gss_cred,
			gc_base);
	struct gss_cl_ctx *ctx = gss_cred_get_ctx(cred);
	int status;

	status = -EIO;
	if (ctx->gc_proc != RPC_GSS_PROC_DATA) {
		/* The spec seems a little ambiguous here, but I think that not
		 * wrapping context destruction requests makes the most sense.
		 */
		status = rpcauth_wrap_req_encode(task, xdr);
		goto out;
	}
	switch (gss_cred->gc_service) {
	case RPC_GSS_SVC_NONE:
		status = rpcauth_wrap_req_encode(task, xdr);
		break;
	case RPC_GSS_SVC_INTEGRITY:
		status = gss_wrap_req_integ(cred, ctx, task, xdr);
		break;
	case RPC_GSS_SVC_PRIVACY:
		status = gss_wrap_req_priv(cred, ctx, task, xdr);
		break;
	default:
		status = -EIO;
	}
out:
	gss_put_ctx(ctx);
	return status;
}

/**
 * gss_update_rslack - Possibly update RPC receive buffer size estimates
 * @task: rpc_task for incoming RPC Reply being unwrapped
 * @cred: controlling rpc_cred for @task
 * @before: XDR words needed before each RPC Reply message
 * @after: XDR words needed following each RPC Reply message
 *
 */
static void gss_update_rslack(struct rpc_task *task, struct rpc_cred *cred,
			      unsigned int before, unsigned int after)
{
	struct rpc_auth *auth = cred->cr_auth;

	if (test_and_clear_bit(RPCAUTH_AUTH_UPDATE_SLACK, &auth->au_flags)) {
		auth->au_ralign = auth->au_verfsize + before;
		auth->au_rslack = auth->au_verfsize + after;
		trace_rpcgss_update_slack(task, auth);
	}
}

/*
 * RFC 2203, Section 5.3.2.2
 *
 *	struct rpc_gss_integ_data {
 *		opaque databody_integ<>;
 *		opaque checksum<>;
 *	};
 *
 *	struct rpc_gss_data_t {
 *		unsigned int seq_num;
 *		proc_req_arg_t arg;
 *	};
 */
static int
gss_unwrap_resp_auth(struct rpc_task *task, struct rpc_cred *cred)
{
	gss_update_rslack(task, cred, 0, 0);
	return 0;
}

/*
 * RFC 2203, Section 5.3.2.2
 *
 *	struct rpc_gss_integ_data {
 *		opaque databody_integ<>;
 *		opaque checksum<>;
 *	};
 *
 *	struct rpc_gss_data_t {
 *		unsigned int seq_num;
 *		proc_req_arg_t arg;
 *	};
 */
static noinline_for_stack int
gss_unwrap_resp_integ(struct rpc_task *task, struct rpc_cred *cred,
		      struct gss_cl_ctx *ctx, struct rpc_rqst *rqstp,
		      struct xdr_stream *xdr)
{
	struct xdr_buf gss_data, *rcv_buf = &rqstp->rq_rcv_buf;
<<<<<<< HEAD
	struct rpc_auth *auth = cred->cr_auth;
=======
>>>>>>> 7d2a07b7
	u32 len, offset, seqno, maj_stat;
	struct xdr_netobj mic;
	int ret;

	ret = -EIO;
	mic.data = NULL;

	/* opaque databody_integ<>; */
	if (xdr_stream_decode_u32(xdr, &len))
		goto unwrap_failed;
	if (len & 3)
		goto unwrap_failed;
	offset = rcv_buf->len - xdr_stream_remaining(xdr);
	if (xdr_stream_decode_u32(xdr, &seqno))
		goto unwrap_failed;
	if (seqno != rqstp->rq_seqno)
		goto bad_seqno;
	if (xdr_buf_subsegment(rcv_buf, &gss_data, offset, len))
		goto unwrap_failed;

	/*
	 * The xdr_stream now points to the beginning of the
	 * upper layer payload, to be passed below to
	 * rpcauth_unwrap_resp_decode(). The checksum, which
	 * follows the upper layer payload in @rcv_buf, is
	 * located and parsed without updating the xdr_stream.
	 */

	/* opaque checksum<>; */
	offset += len;
	if (xdr_decode_word(rcv_buf, offset, &len))
<<<<<<< HEAD
		goto unwrap_failed;
	offset += sizeof(__be32);
	if (offset + len > rcv_buf->len)
		goto unwrap_failed;
	mic.len = len;
	mic.data = kmalloc(len, GFP_NOFS);
	if (!mic.data)
		goto unwrap_failed;
=======
		goto unwrap_failed;
	offset += sizeof(__be32);
	if (offset + len > rcv_buf->len)
		goto unwrap_failed;
	mic.len = len;
	mic.data = kmalloc(len, GFP_NOFS);
	if (!mic.data)
		goto unwrap_failed;
>>>>>>> 7d2a07b7
	if (read_bytes_from_xdr_buf(rcv_buf, offset, mic.data, mic.len))
		goto unwrap_failed;

	maj_stat = gss_verify_mic(ctx->gc_gss_ctx, &gss_data, &mic);
	if (maj_stat == GSS_S_CONTEXT_EXPIRED)
		clear_bit(RPCAUTH_CRED_UPTODATE, &cred->cr_flags);
	if (maj_stat != GSS_S_COMPLETE)
		goto bad_mic;

<<<<<<< HEAD
	auth->au_rslack = auth->au_verfsize + 2 + 1 + XDR_QUADLEN(mic.len);
	auth->au_ralign = auth->au_verfsize + 2;
=======
	gss_update_rslack(task, cred, 2, 2 + 1 + XDR_QUADLEN(mic.len));
>>>>>>> 7d2a07b7
	ret = 0;

out:
	kfree(mic.data);
	return ret;

unwrap_failed:
	trace_rpcgss_unwrap_failed(task);
	goto out;
bad_seqno:
	trace_rpcgss_bad_seqno(task, rqstp->rq_seqno, seqno);
	goto out;
bad_mic:
	trace_rpcgss_verify_mic(task, maj_stat);
	goto out;
}

static noinline_for_stack int
gss_unwrap_resp_priv(struct rpc_task *task, struct rpc_cred *cred,
		     struct gss_cl_ctx *ctx, struct rpc_rqst *rqstp,
		     struct xdr_stream *xdr)
{
	struct xdr_buf *rcv_buf = &rqstp->rq_rcv_buf;
	struct kvec *head = rqstp->rq_rcv_buf.head;
<<<<<<< HEAD
	struct rpc_auth *auth = cred->cr_auth;
=======
>>>>>>> 7d2a07b7
	u32 offset, opaque_len, maj_stat;
	__be32 *p;

	p = xdr_inline_decode(xdr, 2 * sizeof(*p));
	if (unlikely(!p))
		goto unwrap_failed;
	opaque_len = be32_to_cpup(p++);
	offset = (u8 *)(p) - (u8 *)head->iov_base;
	if (offset + opaque_len > rcv_buf->len)
		goto unwrap_failed;

	maj_stat = gss_unwrap(ctx->gc_gss_ctx, offset,
			      offset + opaque_len, rcv_buf);
	if (maj_stat == GSS_S_CONTEXT_EXPIRED)
		clear_bit(RPCAUTH_CRED_UPTODATE, &cred->cr_flags);
	if (maj_stat != GSS_S_COMPLETE)
		goto bad_unwrap;
	/* gss_unwrap decrypted the sequence number */
	if (be32_to_cpup(p++) != rqstp->rq_seqno)
		goto bad_seqno;

	/* gss_unwrap redacts the opaque blob from the head iovec.
	 * rcv_buf has changed, thus the stream needs to be reset.
	 */
	xdr_init_decode(xdr, rcv_buf, p, rqstp);

<<<<<<< HEAD
	auth->au_rslack = auth->au_verfsize + 2 + ctx->gc_gss_ctx->slack;
	auth->au_ralign = auth->au_verfsize + 2 + ctx->gc_gss_ctx->align;
=======
	gss_update_rslack(task, cred, 2 + ctx->gc_gss_ctx->align,
			  2 + ctx->gc_gss_ctx->slack);
>>>>>>> 7d2a07b7

	return 0;
unwrap_failed:
	trace_rpcgss_unwrap_failed(task);
	return -EIO;
bad_seqno:
	trace_rpcgss_bad_seqno(task, rqstp->rq_seqno, be32_to_cpup(--p));
	return -EIO;
bad_unwrap:
	trace_rpcgss_unwrap(task, maj_stat);
	return -EIO;
}

static bool
gss_seq_is_newer(u32 new, u32 old)
{
	return (s32)(new - old) > 0;
}

static bool
gss_xmit_need_reencode(struct rpc_task *task)
{
	struct rpc_rqst *req = task->tk_rqstp;
	struct rpc_cred *cred = req->rq_cred;
	struct gss_cl_ctx *ctx = gss_cred_get_ctx(cred);
	u32 win, seq_xmit = 0;
	bool ret = true;

	if (!ctx)
		goto out;

	if (gss_seq_is_newer(req->rq_seqno, READ_ONCE(ctx->gc_seq)))
		goto out_ctx;

	seq_xmit = READ_ONCE(ctx->gc_seq_xmit);
	while (gss_seq_is_newer(req->rq_seqno, seq_xmit)) {
		u32 tmp = seq_xmit;

		seq_xmit = cmpxchg(&ctx->gc_seq_xmit, tmp, req->rq_seqno);
		if (seq_xmit == tmp) {
			ret = false;
			goto out_ctx;
		}
	}

	win = ctx->gc_win;
	if (win > 0)
		ret = !gss_seq_is_newer(req->rq_seqno, seq_xmit - win);

out_ctx:
	gss_put_ctx(ctx);
out:
	trace_rpcgss_need_reencode(task, seq_xmit, ret);
	return ret;
}

static int
gss_unwrap_resp(struct rpc_task *task, struct xdr_stream *xdr)
{
	struct rpc_rqst *rqstp = task->tk_rqstp;
	struct rpc_cred *cred = rqstp->rq_cred;
	struct gss_cred *gss_cred = container_of(cred, struct gss_cred,
			gc_base);
	struct gss_cl_ctx *ctx = gss_cred_get_ctx(cred);
	int status = -EIO;

	if (ctx->gc_proc != RPC_GSS_PROC_DATA)
		goto out_decode;
	switch (gss_cred->gc_service) {
	case RPC_GSS_SVC_NONE:
		status = gss_unwrap_resp_auth(task, cred);
		break;
	case RPC_GSS_SVC_INTEGRITY:
		status = gss_unwrap_resp_integ(task, cred, ctx, rqstp, xdr);
		break;
	case RPC_GSS_SVC_PRIVACY:
		status = gss_unwrap_resp_priv(task, cred, ctx, rqstp, xdr);
		break;
	}
	if (status)
		goto out;

out_decode:
	status = rpcauth_unwrap_resp_decode(task, xdr);
out:
	gss_put_ctx(ctx);
	return status;
}

static const struct rpc_authops authgss_ops = {
	.owner		= THIS_MODULE,
	.au_flavor	= RPC_AUTH_GSS,
	.au_name	= "RPCSEC_GSS",
	.create		= gss_create,
	.destroy	= gss_destroy,
	.hash_cred	= gss_hash_cred,
	.lookup_cred	= gss_lookup_cred,
	.crcreate	= gss_create_cred,
	.info2flavor	= gss_mech_info2flavor,
	.flavor2info	= gss_mech_flavor2info,
};

static const struct rpc_credops gss_credops = {
	.cr_name		= "AUTH_GSS",
	.crdestroy		= gss_destroy_cred,
	.cr_init		= gss_cred_init,
	.crmatch		= gss_match,
	.crmarshal		= gss_marshal,
	.crrefresh		= gss_refresh,
	.crvalidate		= gss_validate,
	.crwrap_req		= gss_wrap_req,
	.crunwrap_resp		= gss_unwrap_resp,
	.crkey_timeout		= gss_key_timeout,
	.crstringify_acceptor	= gss_stringify_acceptor,
	.crneed_reencode	= gss_xmit_need_reencode,
};

static const struct rpc_credops gss_nullops = {
	.cr_name		= "AUTH_GSS",
	.crdestroy		= gss_destroy_nullcred,
	.crmatch		= gss_match,
	.crmarshal		= gss_marshal,
	.crrefresh		= gss_refresh_null,
	.crvalidate		= gss_validate,
	.crwrap_req		= gss_wrap_req,
	.crunwrap_resp		= gss_unwrap_resp,
	.crstringify_acceptor	= gss_stringify_acceptor,
};

static const struct rpc_pipe_ops gss_upcall_ops_v0 = {
	.upcall		= gss_v0_upcall,
	.downcall	= gss_pipe_downcall,
	.destroy_msg	= gss_pipe_destroy_msg,
	.open_pipe	= gss_pipe_open_v0,
	.release_pipe	= gss_pipe_release,
};

static const struct rpc_pipe_ops gss_upcall_ops_v1 = {
	.upcall		= gss_v1_upcall,
	.downcall	= gss_pipe_downcall,
	.destroy_msg	= gss_pipe_destroy_msg,
	.open_pipe	= gss_pipe_open_v1,
	.release_pipe	= gss_pipe_release,
};

static __net_init int rpcsec_gss_init_net(struct net *net)
{
	return gss_svc_init_net(net);
}

static __net_exit void rpcsec_gss_exit_net(struct net *net)
{
	gss_svc_shutdown_net(net);
}

static struct pernet_operations rpcsec_gss_net_ops = {
	.init = rpcsec_gss_init_net,
	.exit = rpcsec_gss_exit_net,
};

/*
 * Initialize RPCSEC_GSS module
 */
static int __init init_rpcsec_gss(void)
{
	int err = 0;

	err = rpcauth_register(&authgss_ops);
	if (err)
		goto out;
	err = gss_svc_init();
	if (err)
		goto out_unregister;
	err = register_pernet_subsys(&rpcsec_gss_net_ops);
	if (err)
		goto out_svc_exit;
	rpc_init_wait_queue(&pipe_version_rpc_waitqueue, "gss pipe version");
	return 0;
out_svc_exit:
	gss_svc_shutdown();
out_unregister:
	rpcauth_unregister(&authgss_ops);
out:
	return err;
}

static void __exit exit_rpcsec_gss(void)
{
	unregister_pernet_subsys(&rpcsec_gss_net_ops);
	gss_svc_shutdown();
	rpcauth_unregister(&authgss_ops);
	rcu_barrier(); /* Wait for completion of call_rcu()'s */
}

MODULE_ALIAS("rpc-auth-6");
MODULE_LICENSE("GPL");
module_param_named(expired_cred_retry_delay,
		   gss_expired_cred_retry_delay,
		   uint, 0644);
MODULE_PARM_DESC(expired_cred_retry_delay, "Timeout (in seconds) until "
		"the RPC engine retries an expired credential");

module_param_named(key_expire_timeo,
		   gss_key_expire_timeo,
		   uint, 0644);
MODULE_PARM_DESC(key_expire_timeo, "Time (in seconds) at the end of a "
		"credential keys lifetime where the NFS layer cleans up "
		"prior to key expiration");

module_init(init_rpcsec_gss)
module_exit(exit_rpcsec_gss)<|MERGE_RESOLUTION|>--- conflicted
+++ resolved
@@ -1923,19 +1923,6 @@
 	}
 }
 
-/*
- * RFC 2203, Section 5.3.2.2
- *
- *	struct rpc_gss_integ_data {
- *		opaque databody_integ<>;
- *		opaque checksum<>;
- *	};
- *
- *	struct rpc_gss_data_t {
- *		unsigned int seq_num;
- *		proc_req_arg_t arg;
- *	};
- */
 static int
 gss_unwrap_resp_auth(struct rpc_task *task, struct rpc_cred *cred)
 {
@@ -1962,10 +1949,6 @@
 		      struct xdr_stream *xdr)
 {
 	struct xdr_buf gss_data, *rcv_buf = &rqstp->rq_rcv_buf;
-<<<<<<< HEAD
-	struct rpc_auth *auth = cred->cr_auth;
-=======
->>>>>>> 7d2a07b7
 	u32 len, offset, seqno, maj_stat;
 	struct xdr_netobj mic;
 	int ret;
@@ -1997,7 +1980,6 @@
 	/* opaque checksum<>; */
 	offset += len;
 	if (xdr_decode_word(rcv_buf, offset, &len))
-<<<<<<< HEAD
 		goto unwrap_failed;
 	offset += sizeof(__be32);
 	if (offset + len > rcv_buf->len)
@@ -2006,16 +1988,6 @@
 	mic.data = kmalloc(len, GFP_NOFS);
 	if (!mic.data)
 		goto unwrap_failed;
-=======
-		goto unwrap_failed;
-	offset += sizeof(__be32);
-	if (offset + len > rcv_buf->len)
-		goto unwrap_failed;
-	mic.len = len;
-	mic.data = kmalloc(len, GFP_NOFS);
-	if (!mic.data)
-		goto unwrap_failed;
->>>>>>> 7d2a07b7
 	if (read_bytes_from_xdr_buf(rcv_buf, offset, mic.data, mic.len))
 		goto unwrap_failed;
 
@@ -2025,12 +1997,7 @@
 	if (maj_stat != GSS_S_COMPLETE)
 		goto bad_mic;
 
-<<<<<<< HEAD
-	auth->au_rslack = auth->au_verfsize + 2 + 1 + XDR_QUADLEN(mic.len);
-	auth->au_ralign = auth->au_verfsize + 2;
-=======
 	gss_update_rslack(task, cred, 2, 2 + 1 + XDR_QUADLEN(mic.len));
->>>>>>> 7d2a07b7
 	ret = 0;
 
 out:
@@ -2055,10 +2022,6 @@
 {
 	struct xdr_buf *rcv_buf = &rqstp->rq_rcv_buf;
 	struct kvec *head = rqstp->rq_rcv_buf.head;
-<<<<<<< HEAD
-	struct rpc_auth *auth = cred->cr_auth;
-=======
->>>>>>> 7d2a07b7
 	u32 offset, opaque_len, maj_stat;
 	__be32 *p;
 
@@ -2085,13 +2048,8 @@
 	 */
 	xdr_init_decode(xdr, rcv_buf, p, rqstp);
 
-<<<<<<< HEAD
-	auth->au_rslack = auth->au_verfsize + 2 + ctx->gc_gss_ctx->slack;
-	auth->au_ralign = auth->au_verfsize + 2 + ctx->gc_gss_ctx->align;
-=======
 	gss_update_rslack(task, cred, 2 + ctx->gc_gss_ctx->align,
 			  2 + ctx->gc_gss_ctx->slack);
->>>>>>> 7d2a07b7
 
 	return 0;
 unwrap_failed:
