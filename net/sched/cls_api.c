--- conflicted
+++ resolved
@@ -597,13 +597,6 @@
 
 	if (!block)
 		return;
-<<<<<<< HEAD
-	/* Hold a refcnt for all chains, so that they don't disappear
-	 * while we are iterating.
-	 */
-	list_for_each_entry(chain, &block->chain_list, list)
-		tcf_chain_hold(chain);
-=======
 	tcf_chain_head_change_cb_del(tcf_block_chain_zero(block), ei);
 	tcf_block_owner_del(block, q, ei->binder_type);
 
@@ -616,7 +609,6 @@
 		 */
 		list_for_each_entry(chain, &block->chain_list, list)
 			tcf_chain_hold(chain);
->>>>>>> 7928b2cb
 
 		list_for_each_entry(chain, &block->chain_list, list)
 			tcf_chain_flush(chain);
@@ -624,15 +616,6 @@
 
 	tcf_block_offload_unbind(block, q, ei);
 
-<<<<<<< HEAD
-	/* At this point, all the chains should have refcnt >= 1. */
-	list_for_each_entry_safe(chain, tmp, &block->chain_list, list)
-		tcf_chain_put(chain);
-
-	/* Finally, put chain 0 and allow block to be freed. */
-	chain = list_first_entry(&block->chain_list, struct tcf_chain, list);
-	tcf_chain_put(chain);
-=======
 	if (block->refcnt == 0) {
 		/* At this point, all the chains should have refcnt >= 1. */
 		list_for_each_entry_safe(chain, tmp, &block->chain_list, list)
@@ -641,7 +624,6 @@
 		/* Finally, put chain 0 and allow block to be freed. */
 		tcf_chain_put(tcf_block_chain_zero(block));
 	}
->>>>>>> 7928b2cb
 }
 EXPORT_SYMBOL(tcf_block_put_ext);
 
