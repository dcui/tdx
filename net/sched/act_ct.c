// SPDX-License-Identifier: GPL-2.0 OR Linux-OpenIB
/* -
 * net/sched/act_ct.c  Connection Tracking action
 *
 * Authors:   Paul Blakey <paulb@mellanox.com>
 *            Yossi Kuperman <yossiku@mellanox.com>
 *            Marcelo Ricardo Leitner <marcelo.leitner@gmail.com>
 */

#include <linux/module.h>
#include <linux/init.h>
#include <linux/kernel.h>
#include <linux/skbuff.h>
#include <linux/rtnetlink.h>
#include <linux/pkt_cls.h>
#include <linux/ip.h>
#include <linux/ipv6.h>
#include <linux/rhashtable.h>
#include <net/netlink.h>
#include <net/pkt_sched.h>
#include <net/pkt_cls.h>
#include <net/act_api.h>
#include <net/ip.h>
#include <net/ipv6_frag.h>
#include <uapi/linux/tc_act/tc_ct.h>
#include <net/tc_act/tc_ct.h>

#include <net/netfilter/nf_flow_table.h>
#include <net/netfilter/nf_conntrack.h>
#include <net/netfilter/nf_conntrack_core.h>
#include <net/netfilter/nf_conntrack_zones.h>
#include <net/netfilter/nf_conntrack_helper.h>
#include <net/netfilter/nf_conntrack_acct.h>
#include <net/netfilter/ipv6/nf_defrag_ipv6.h>
#include <uapi/linux/netfilter/nf_nat.h>

static struct workqueue_struct *act_ct_wq;
static struct rhashtable zones_ht;
static DEFINE_MUTEX(zones_mutex);

struct tcf_ct_flow_table {
	struct rhash_head node; /* In zones tables */

	struct rcu_work rwork;
	struct nf_flowtable nf_ft;
	refcount_t ref;
	u16 zone;

	bool dying;
};

static const struct rhashtable_params zones_params = {
	.head_offset = offsetof(struct tcf_ct_flow_table, node),
	.key_offset = offsetof(struct tcf_ct_flow_table, zone),
	.key_len = sizeof_field(struct tcf_ct_flow_table, zone),
	.automatic_shrinking = true,
};

static struct flow_action_entry *
tcf_ct_flow_table_flow_action_get_next(struct flow_action *flow_action)
{
	int i = flow_action->num_entries++;

	return &flow_action->entries[i];
}

static void tcf_ct_add_mangle_action(struct flow_action *action,
				     enum flow_action_mangle_base htype,
				     u32 offset,
				     u32 mask,
				     u32 val)
{
	struct flow_action_entry *entry;

	entry = tcf_ct_flow_table_flow_action_get_next(action);
	entry->id = FLOW_ACTION_MANGLE;
	entry->mangle.htype = htype;
	entry->mangle.mask = ~mask;
	entry->mangle.offset = offset;
	entry->mangle.val = val;
}

/* The following nat helper functions check if the inverted reverse tuple
 * (target) is different then the current dir tuple - meaning nat for ports
 * and/or ip is needed, and add the relevant mangle actions.
 */
static void
tcf_ct_flow_table_add_action_nat_ipv4(const struct nf_conntrack_tuple *tuple,
				      struct nf_conntrack_tuple target,
				      struct flow_action *action)
{
	if (memcmp(&target.src.u3, &tuple->src.u3, sizeof(target.src.u3)))
		tcf_ct_add_mangle_action(action, FLOW_ACT_MANGLE_HDR_TYPE_IP4,
					 offsetof(struct iphdr, saddr),
					 0xFFFFFFFF,
					 be32_to_cpu(target.src.u3.ip));
	if (memcmp(&target.dst.u3, &tuple->dst.u3, sizeof(target.dst.u3)))
		tcf_ct_add_mangle_action(action, FLOW_ACT_MANGLE_HDR_TYPE_IP4,
					 offsetof(struct iphdr, daddr),
					 0xFFFFFFFF,
					 be32_to_cpu(target.dst.u3.ip));
}

static void
tcf_ct_add_ipv6_addr_mangle_action(struct flow_action *action,
				   union nf_inet_addr *addr,
				   u32 offset)
{
	int i;

	for (i = 0; i < sizeof(struct in6_addr) / sizeof(u32); i++)
		tcf_ct_add_mangle_action(action, FLOW_ACT_MANGLE_HDR_TYPE_IP6,
					 i * sizeof(u32) + offset,
					 0xFFFFFFFF, be32_to_cpu(addr->ip6[i]));
}

static void
tcf_ct_flow_table_add_action_nat_ipv6(const struct nf_conntrack_tuple *tuple,
				      struct nf_conntrack_tuple target,
				      struct flow_action *action)
{
	if (memcmp(&target.src.u3, &tuple->src.u3, sizeof(target.src.u3)))
		tcf_ct_add_ipv6_addr_mangle_action(action, &target.src.u3,
						   offsetof(struct ipv6hdr,
							    saddr));
	if (memcmp(&target.dst.u3, &tuple->dst.u3, sizeof(target.dst.u3)))
		tcf_ct_add_ipv6_addr_mangle_action(action, &target.dst.u3,
						   offsetof(struct ipv6hdr,
							    daddr));
}

static void
tcf_ct_flow_table_add_action_nat_tcp(const struct nf_conntrack_tuple *tuple,
				     struct nf_conntrack_tuple target,
				     struct flow_action *action)
{
	__be16 target_src = target.src.u.tcp.port;
	__be16 target_dst = target.dst.u.tcp.port;

	if (target_src != tuple->src.u.tcp.port)
		tcf_ct_add_mangle_action(action, FLOW_ACT_MANGLE_HDR_TYPE_TCP,
					 offsetof(struct tcphdr, source),
					 0xFFFF, be16_to_cpu(target_src));
	if (target_dst != tuple->dst.u.tcp.port)
		tcf_ct_add_mangle_action(action, FLOW_ACT_MANGLE_HDR_TYPE_TCP,
					 offsetof(struct tcphdr, dest),
					 0xFFFF, be16_to_cpu(target_dst));
}

static void
tcf_ct_flow_table_add_action_nat_udp(const struct nf_conntrack_tuple *tuple,
				     struct nf_conntrack_tuple target,
				     struct flow_action *action)
{
	__be16 target_src = target.src.u.udp.port;
	__be16 target_dst = target.dst.u.udp.port;

	if (target_src != tuple->src.u.udp.port)
		tcf_ct_add_mangle_action(action, FLOW_ACT_MANGLE_HDR_TYPE_UDP,
					 offsetof(struct udphdr, source),
					 0xFFFF, be16_to_cpu(target_src));
	if (target_dst != tuple->dst.u.udp.port)
		tcf_ct_add_mangle_action(action, FLOW_ACT_MANGLE_HDR_TYPE_UDP,
					 offsetof(struct udphdr, dest),
					 0xFFFF, be16_to_cpu(target_dst));
}

static void tcf_ct_flow_table_add_action_meta(struct nf_conn *ct,
					      enum ip_conntrack_dir dir,
					      struct flow_action *action)
{
	struct nf_conn_labels *ct_labels;
	struct flow_action_entry *entry;
	enum ip_conntrack_info ctinfo;
	u32 *act_ct_labels;

	entry = tcf_ct_flow_table_flow_action_get_next(action);
	entry->id = FLOW_ACTION_CT_METADATA;
#if IS_ENABLED(CONFIG_NF_CONNTRACK_MARK)
	entry->ct_metadata.mark = ct->mark;
#endif
	ctinfo = dir == IP_CT_DIR_ORIGINAL ? IP_CT_ESTABLISHED :
					     IP_CT_ESTABLISHED_REPLY;
	/* aligns with the CT reference on the SKB nf_ct_set */
	entry->ct_metadata.cookie = (unsigned long)ct | ctinfo;
<<<<<<< HEAD
=======
	entry->ct_metadata.orig_dir = dir == IP_CT_DIR_ORIGINAL;
>>>>>>> 7d2a07b7

	act_ct_labels = entry->ct_metadata.labels;
	ct_labels = nf_ct_labels_find(ct);
	if (ct_labels)
		memcpy(act_ct_labels, ct_labels->bits, NF_CT_LABELS_MAX_SIZE);
	else
		memset(act_ct_labels, 0, NF_CT_LABELS_MAX_SIZE);
}

static int tcf_ct_flow_table_add_action_nat(struct net *net,
					    struct nf_conn *ct,
					    enum ip_conntrack_dir dir,
					    struct flow_action *action)
{
	const struct nf_conntrack_tuple *tuple = &ct->tuplehash[dir].tuple;
	struct nf_conntrack_tuple target;

	if (!(ct->status & IPS_NAT_MASK))
		return 0;

	nf_ct_invert_tuple(&target, &ct->tuplehash[!dir].tuple);

	switch (tuple->src.l3num) {
	case NFPROTO_IPV4:
		tcf_ct_flow_table_add_action_nat_ipv4(tuple, target,
						      action);
		break;
	case NFPROTO_IPV6:
		tcf_ct_flow_table_add_action_nat_ipv6(tuple, target,
						      action);
		break;
	default:
		return -EOPNOTSUPP;
	}

	switch (nf_ct_protonum(ct)) {
	case IPPROTO_TCP:
		tcf_ct_flow_table_add_action_nat_tcp(tuple, target, action);
		break;
	case IPPROTO_UDP:
		tcf_ct_flow_table_add_action_nat_udp(tuple, target, action);
		break;
	default:
		return -EOPNOTSUPP;
	}

	return 0;
}

static int tcf_ct_flow_table_fill_actions(struct net *net,
					  const struct flow_offload *flow,
					  enum flow_offload_tuple_dir tdir,
					  struct nf_flow_rule *flow_rule)
{
	struct flow_action *action = &flow_rule->rule->action;
	int num_entries = action->num_entries;
	struct nf_conn *ct = flow->ct;
	enum ip_conntrack_dir dir;
	int i, err;

	switch (tdir) {
	case FLOW_OFFLOAD_DIR_ORIGINAL:
		dir = IP_CT_DIR_ORIGINAL;
		break;
	case FLOW_OFFLOAD_DIR_REPLY:
		dir = IP_CT_DIR_REPLY;
		break;
	default:
		return -EOPNOTSUPP;
	}

	err = tcf_ct_flow_table_add_action_nat(net, ct, dir, action);
	if (err)
		goto err_nat;

	tcf_ct_flow_table_add_action_meta(ct, dir, action);
	return 0;

err_nat:
	/* Clear filled actions */
	for (i = num_entries; i < action->num_entries; i++)
		memset(&action->entries[i], 0, sizeof(action->entries[i]));
	action->num_entries = num_entries;

	return err;
}

static struct nf_flowtable_type flowtable_ct = {
	.action		= tcf_ct_flow_table_fill_actions,
	.owner		= THIS_MODULE,
};

static int tcf_ct_flow_table_get(struct tcf_ct_params *params)
{
	struct tcf_ct_flow_table *ct_ft;
	int err = -ENOMEM;

	mutex_lock(&zones_mutex);
	ct_ft = rhashtable_lookup_fast(&zones_ht, &params->zone, zones_params);
	if (ct_ft && refcount_inc_not_zero(&ct_ft->ref))
		goto out_unlock;

	ct_ft = kzalloc(sizeof(*ct_ft), GFP_KERNEL);
	if (!ct_ft)
		goto err_alloc;
	refcount_set(&ct_ft->ref, 1);

	ct_ft->zone = params->zone;
	err = rhashtable_insert_fast(&zones_ht, &ct_ft->node, zones_params);
	if (err)
		goto err_insert;

	ct_ft->nf_ft.type = &flowtable_ct;
<<<<<<< HEAD
	ct_ft->nf_ft.flags |= NF_FLOWTABLE_HW_OFFLOAD;
=======
	ct_ft->nf_ft.flags |= NF_FLOWTABLE_HW_OFFLOAD |
			      NF_FLOWTABLE_COUNTER;
>>>>>>> 7d2a07b7
	err = nf_flow_table_init(&ct_ft->nf_ft);
	if (err)
		goto err_init;

	__module_get(THIS_MODULE);
out_unlock:
	params->ct_ft = ct_ft;
	params->nf_ft = &ct_ft->nf_ft;
	mutex_unlock(&zones_mutex);

	return 0;

err_init:
	rhashtable_remove_fast(&zones_ht, &ct_ft->node, zones_params);
err_insert:
	kfree(ct_ft);
err_alloc:
	mutex_unlock(&zones_mutex);
	return err;
}

static void tcf_ct_flow_table_cleanup_work(struct work_struct *work)
{
	struct flow_block_cb *block_cb, *tmp_cb;
	struct tcf_ct_flow_table *ct_ft;
	struct flow_block *block;

	ct_ft = container_of(to_rcu_work(work), struct tcf_ct_flow_table,
			     rwork);
	nf_flow_table_free(&ct_ft->nf_ft);

	/* Remove any remaining callbacks before cleanup */
	block = &ct_ft->nf_ft.flow_block;
	down_write(&ct_ft->nf_ft.flow_block_lock);
	list_for_each_entry_safe(block_cb, tmp_cb, &block->cb_list, list) {
		list_del(&block_cb->list);
		flow_block_cb_free(block_cb);
	}
	up_write(&ct_ft->nf_ft.flow_block_lock);
	kfree(ct_ft);

	module_put(THIS_MODULE);
}

static void tcf_ct_flow_table_put(struct tcf_ct_params *params)
{
	struct tcf_ct_flow_table *ct_ft = params->ct_ft;

	if (refcount_dec_and_test(&params->ct_ft->ref)) {
		rhashtable_remove_fast(&zones_ht, &ct_ft->node, zones_params);
		INIT_RCU_WORK(&ct_ft->rwork, tcf_ct_flow_table_cleanup_work);
		queue_rcu_work(act_ct_wq, &ct_ft->rwork);
	}
}

static void tcf_ct_flow_table_add(struct tcf_ct_flow_table *ct_ft,
				  struct nf_conn *ct,
				  bool tcp)
{
	struct flow_offload *entry;
	int err;

	if (test_and_set_bit(IPS_OFFLOAD_BIT, &ct->status))
		return;

	entry = flow_offload_alloc(ct);
	if (!entry) {
		WARN_ON_ONCE(1);
		goto err_alloc;
	}

	if (tcp) {
		ct->proto.tcp.seen[0].flags |= IP_CT_TCP_FLAG_BE_LIBERAL;
		ct->proto.tcp.seen[1].flags |= IP_CT_TCP_FLAG_BE_LIBERAL;
	}

	err = flow_offload_add(&ct_ft->nf_ft, entry);
	if (err)
		goto err_add;

	return;

err_add:
	flow_offload_free(entry);
err_alloc:
	clear_bit(IPS_OFFLOAD_BIT, &ct->status);
}

static void tcf_ct_flow_table_process_conn(struct tcf_ct_flow_table *ct_ft,
					   struct nf_conn *ct,
					   enum ip_conntrack_info ctinfo)
{
	bool tcp = false;

	if (ctinfo != IP_CT_ESTABLISHED && ctinfo != IP_CT_ESTABLISHED_REPLY)
		return;

	switch (nf_ct_protonum(ct)) {
	case IPPROTO_TCP:
		tcp = true;
		if (ct->proto.tcp.state != TCP_CONNTRACK_ESTABLISHED)
			return;
		break;
	case IPPROTO_UDP:
		break;
	default:
		return;
	}

	if (nf_ct_ext_exist(ct, NF_CT_EXT_HELPER) ||
	    ct->status & IPS_SEQ_ADJUST)
		return;

	tcf_ct_flow_table_add(ct_ft, ct, tcp);
}

static bool
tcf_ct_flow_table_fill_tuple_ipv4(struct sk_buff *skb,
				  struct flow_offload_tuple *tuple,
				  struct tcphdr **tcph)
{
	struct flow_ports *ports;
	unsigned int thoff;
	struct iphdr *iph;

	if (!pskb_network_may_pull(skb, sizeof(*iph)))
		return false;

	iph = ip_hdr(skb);
	thoff = iph->ihl * 4;

	if (ip_is_fragment(iph) ||
	    unlikely(thoff != sizeof(struct iphdr)))
		return false;

	if (iph->protocol != IPPROTO_TCP &&
	    iph->protocol != IPPROTO_UDP)
		return false;

	if (iph->ttl <= 1)
		return false;

	if (!pskb_network_may_pull(skb, iph->protocol == IPPROTO_TCP ?
					thoff + sizeof(struct tcphdr) :
					thoff + sizeof(*ports)))
		return false;

	iph = ip_hdr(skb);
	if (iph->protocol == IPPROTO_TCP)
		*tcph = (void *)(skb_network_header(skb) + thoff);

	ports = (struct flow_ports *)(skb_network_header(skb) + thoff);
	tuple->src_v4.s_addr = iph->saddr;
	tuple->dst_v4.s_addr = iph->daddr;
	tuple->src_port = ports->source;
	tuple->dst_port = ports->dest;
	tuple->l3proto = AF_INET;
	tuple->l4proto = iph->protocol;

	return true;
}

static bool
tcf_ct_flow_table_fill_tuple_ipv6(struct sk_buff *skb,
				  struct flow_offload_tuple *tuple,
				  struct tcphdr **tcph)
{
	struct flow_ports *ports;
	struct ipv6hdr *ip6h;
	unsigned int thoff;

	if (!pskb_network_may_pull(skb, sizeof(*ip6h)))
		return false;

	ip6h = ipv6_hdr(skb);

	if (ip6h->nexthdr != IPPROTO_TCP &&
	    ip6h->nexthdr != IPPROTO_UDP)
		return false;

	if (ip6h->hop_limit <= 1)
		return false;

	thoff = sizeof(*ip6h);
	if (!pskb_network_may_pull(skb, ip6h->nexthdr == IPPROTO_TCP ?
					thoff + sizeof(struct tcphdr) :
					thoff + sizeof(*ports)))
		return false;

	ip6h = ipv6_hdr(skb);
	if (ip6h->nexthdr == IPPROTO_TCP)
		*tcph = (void *)(skb_network_header(skb) + thoff);

	ports = (struct flow_ports *)(skb_network_header(skb) + thoff);
	tuple->src_v6 = ip6h->saddr;
	tuple->dst_v6 = ip6h->daddr;
	tuple->src_port = ports->source;
	tuple->dst_port = ports->dest;
	tuple->l3proto = AF_INET6;
	tuple->l4proto = ip6h->nexthdr;

	return true;
}

static bool tcf_ct_flow_table_lookup(struct tcf_ct_params *p,
				     struct sk_buff *skb,
				     u8 family)
{
	struct nf_flowtable *nf_ft = &p->ct_ft->nf_ft;
	struct flow_offload_tuple_rhash *tuplehash;
	struct flow_offload_tuple tuple = {};
	enum ip_conntrack_info ctinfo;
	struct tcphdr *tcph = NULL;
	struct flow_offload *flow;
	struct nf_conn *ct;
	u8 dir;

	/* Previously seen or loopback */
	ct = nf_ct_get(skb, &ctinfo);
	if ((ct && !nf_ct_is_template(ct)) || ctinfo == IP_CT_UNTRACKED)
		return false;

	switch (family) {
	case NFPROTO_IPV4:
		if (!tcf_ct_flow_table_fill_tuple_ipv4(skb, &tuple, &tcph))
			return false;
		break;
	case NFPROTO_IPV6:
		if (!tcf_ct_flow_table_fill_tuple_ipv6(skb, &tuple, &tcph))
			return false;
		break;
	default:
		return false;
	}

	tuplehash = flow_offload_lookup(nf_ft, &tuple);
	if (!tuplehash)
		return false;

	dir = tuplehash->tuple.dir;
	flow = container_of(tuplehash, struct flow_offload, tuplehash[dir]);
	ct = flow->ct;

	if (tcph && (unlikely(tcph->fin || tcph->rst))) {
		flow_offload_teardown(flow);
		return false;
	}

	ctinfo = dir == FLOW_OFFLOAD_DIR_ORIGINAL ? IP_CT_ESTABLISHED :
						    IP_CT_ESTABLISHED_REPLY;

	flow_offload_refresh(nf_ft, flow);
	nf_conntrack_get(&ct->ct_general);
	nf_ct_set(skb, ct, ctinfo);
<<<<<<< HEAD
	nf_ct_acct_update(ct, dir, skb->len);
=======
	if (nf_ft->flags & NF_FLOWTABLE_COUNTER)
		nf_ct_acct_update(ct, dir, skb->len);
>>>>>>> 7d2a07b7

	return true;
}

static int tcf_ct_flow_tables_init(void)
{
	return rhashtable_init(&zones_ht, &zones_params);
}

static void tcf_ct_flow_tables_uninit(void)
{
	rhashtable_destroy(&zones_ht);
}

static struct tc_action_ops act_ct_ops;
static unsigned int ct_net_id;

struct tc_ct_action_net {
	struct tc_action_net tn; /* Must be first */
	bool labels;
};

/* Determine whether skb->_nfct is equal to the result of conntrack lookup. */
static bool tcf_ct_skb_nfct_cached(struct net *net, struct sk_buff *skb,
				   u16 zone_id, bool force)
{
	enum ip_conntrack_info ctinfo;
	struct nf_conn *ct;

	ct = nf_ct_get(skb, &ctinfo);
	if (!ct)
		return false;
	if (!net_eq(net, read_pnet(&ct->ct_net)))
		return false;
	if (nf_ct_zone(ct)->id != zone_id)
		return false;

	/* Force conntrack entry direction. */
	if (force && CTINFO2DIR(ctinfo) != IP_CT_DIR_ORIGINAL) {
		if (nf_ct_is_confirmed(ct))
			nf_ct_kill(ct);

		nf_conntrack_put(&ct->ct_general);
		nf_ct_set(skb, NULL, IP_CT_UNTRACKED);

		return false;
	}

	return true;
}

/* Trim the skb to the length specified by the IP/IPv6 header,
 * removing any trailing lower-layer padding. This prepares the skb
 * for higher-layer processing that assumes skb->len excludes padding
 * (such as nf_ip_checksum). The caller needs to pull the skb to the
 * network header, and ensure ip_hdr/ipv6_hdr points to valid data.
 */
static int tcf_ct_skb_network_trim(struct sk_buff *skb, int family)
{
	unsigned int len;
	int err;

	switch (family) {
	case NFPROTO_IPV4:
		len = ntohs(ip_hdr(skb)->tot_len);
		break;
	case NFPROTO_IPV6:
		len = sizeof(struct ipv6hdr)
			+ ntohs(ipv6_hdr(skb)->payload_len);
		break;
	default:
		len = skb->len;
	}

	err = pskb_trim_rcsum(skb, len);

	return err;
}

static u8 tcf_ct_skb_nf_family(struct sk_buff *skb)
{
	u8 family = NFPROTO_UNSPEC;

	switch (skb_protocol(skb, true)) {
	case htons(ETH_P_IP):
		family = NFPROTO_IPV4;
		break;
	case htons(ETH_P_IPV6):
		family = NFPROTO_IPV6;
		break;
	default:
		break;
	}

	return family;
}

static int tcf_ct_ipv4_is_fragment(struct sk_buff *skb, bool *frag)
{
	unsigned int len;

	len =  skb_network_offset(skb) + sizeof(struct iphdr);
	if (unlikely(skb->len < len))
		return -EINVAL;
	if (unlikely(!pskb_may_pull(skb, len)))
		return -ENOMEM;

	*frag = ip_is_fragment(ip_hdr(skb));
	return 0;
}

static int tcf_ct_ipv6_is_fragment(struct sk_buff *skb, bool *frag)
{
	unsigned int flags = 0, len, payload_ofs = 0;
	unsigned short frag_off;
	int nexthdr;

	len =  skb_network_offset(skb) + sizeof(struct ipv6hdr);
	if (unlikely(skb->len < len))
		return -EINVAL;
	if (unlikely(!pskb_may_pull(skb, len)))
		return -ENOMEM;

	nexthdr = ipv6_find_hdr(skb, &payload_ofs, -1, &frag_off, &flags);
	if (unlikely(nexthdr < 0))
		return -EPROTO;

	*frag = flags & IP6_FH_F_FRAG;
	return 0;
}

static int tcf_ct_handle_fragments(struct net *net, struct sk_buff *skb,
				   u8 family, u16 zone, bool *defrag)
{
	enum ip_conntrack_info ctinfo;
	struct qdisc_skb_cb cb;
	struct nf_conn *ct;
	int err = 0;
	bool frag;

	/* Previously seen (loopback)? Ignore. */
	ct = nf_ct_get(skb, &ctinfo);
	if ((ct && !nf_ct_is_template(ct)) || ctinfo == IP_CT_UNTRACKED)
		return 0;

	if (family == NFPROTO_IPV4)
		err = tcf_ct_ipv4_is_fragment(skb, &frag);
	else
		err = tcf_ct_ipv6_is_fragment(skb, &frag);
	if (err || !frag)
		return err;

	skb_get(skb);
	cb = *qdisc_skb_cb(skb);

	if (family == NFPROTO_IPV4) {
		enum ip_defrag_users user = IP_DEFRAG_CONNTRACK_IN + zone;

		memset(IPCB(skb), 0, sizeof(struct inet_skb_parm));
		local_bh_disable();
		err = ip_defrag(net, skb, user);
		local_bh_enable();
		if (err && err != -EINPROGRESS)
			return err;

		if (!err) {
			*defrag = true;
			cb.mru = IPCB(skb)->frag_max_size;
		}
	} else { /* NFPROTO_IPV6 */
#if IS_ENABLED(CONFIG_NF_DEFRAG_IPV6)
		enum ip6_defrag_users user = IP6_DEFRAG_CONNTRACK_IN + zone;

		memset(IP6CB(skb), 0, sizeof(struct inet6_skb_parm));
		err = nf_ct_frag6_gather(net, skb, user);
		if (err && err != -EINPROGRESS)
			goto out_free;

		if (!err) {
			*defrag = true;
			cb.mru = IP6CB(skb)->frag_max_size;
		}
#else
		err = -EOPNOTSUPP;
		goto out_free;
#endif
	}

	if (err != -EINPROGRESS)
		*qdisc_skb_cb(skb) = cb;
	skb_clear_hash(skb);
	skb->ignore_df = 1;
	return err;

out_free:
	kfree_skb(skb);
	return err;
}

static void tcf_ct_params_free(struct rcu_head *head)
{
	struct tcf_ct_params *params = container_of(head,
						    struct tcf_ct_params, rcu);

	tcf_ct_flow_table_put(params);

	if (params->tmpl)
		nf_conntrack_put(&params->tmpl->ct_general);
	kfree(params);
}

#if IS_ENABLED(CONFIG_NF_NAT)
/* Modelled after nf_nat_ipv[46]_fn().
 * range is only used for new, uninitialized NAT state.
 * Returns either NF_ACCEPT or NF_DROP.
 */
static int ct_nat_execute(struct sk_buff *skb, struct nf_conn *ct,
			  enum ip_conntrack_info ctinfo,
			  const struct nf_nat_range2 *range,
			  enum nf_nat_manip_type maniptype)
{
	__be16 proto = skb_protocol(skb, true);
	int hooknum, err = NF_ACCEPT;

	/* See HOOK2MANIP(). */
	if (maniptype == NF_NAT_MANIP_SRC)
		hooknum = NF_INET_LOCAL_IN; /* Source NAT */
	else
		hooknum = NF_INET_LOCAL_OUT; /* Destination NAT */

	switch (ctinfo) {
	case IP_CT_RELATED:
	case IP_CT_RELATED_REPLY:
		if (proto == htons(ETH_P_IP) &&
		    ip_hdr(skb)->protocol == IPPROTO_ICMP) {
			if (!nf_nat_icmp_reply_translation(skb, ct, ctinfo,
							   hooknum))
				err = NF_DROP;
			goto out;
		} else if (IS_ENABLED(CONFIG_IPV6) && proto == htons(ETH_P_IPV6)) {
			__be16 frag_off;
			u8 nexthdr = ipv6_hdr(skb)->nexthdr;
			int hdrlen = ipv6_skip_exthdr(skb,
						      sizeof(struct ipv6hdr),
						      &nexthdr, &frag_off);

			if (hdrlen >= 0 && nexthdr == IPPROTO_ICMPV6) {
				if (!nf_nat_icmpv6_reply_translation(skb, ct,
								     ctinfo,
								     hooknum,
								     hdrlen))
					err = NF_DROP;
				goto out;
			}
		}
		/* Non-ICMP, fall thru to initialize if needed. */
		fallthrough;
	case IP_CT_NEW:
		/* Seen it before?  This can happen for loopback, retrans,
		 * or local packets.
		 */
		if (!nf_nat_initialized(ct, maniptype)) {
			/* Initialize according to the NAT action. */
			err = (range && range->flags & NF_NAT_RANGE_MAP_IPS)
				/* Action is set up to establish a new
				 * mapping.
				 */
				? nf_nat_setup_info(ct, range, maniptype)
				: nf_nat_alloc_null_binding(ct, hooknum);
			if (err != NF_ACCEPT)
				goto out;
		}
		break;

	case IP_CT_ESTABLISHED:
	case IP_CT_ESTABLISHED_REPLY:
		break;

	default:
		err = NF_DROP;
		goto out;
	}

	err = nf_nat_packet(ct, ctinfo, hooknum, skb);
out:
	return err;
}
#endif /* CONFIG_NF_NAT */

static void tcf_ct_act_set_mark(struct nf_conn *ct, u32 mark, u32 mask)
{
#if IS_ENABLED(CONFIG_NF_CONNTRACK_MARK)
	u32 new_mark;

	if (!mask)
		return;

	new_mark = mark | (ct->mark & ~(mask));
	if (ct->mark != new_mark) {
		ct->mark = new_mark;
		if (nf_ct_is_confirmed(ct))
			nf_conntrack_event_cache(IPCT_MARK, ct);
	}
#endif
}

static void tcf_ct_act_set_labels(struct nf_conn *ct,
				  u32 *labels,
				  u32 *labels_m)
{
#if IS_ENABLED(CONFIG_NF_CONNTRACK_LABELS)
	size_t labels_sz = sizeof_field(struct tcf_ct_params, labels);

	if (!memchr_inv(labels_m, 0, labels_sz))
		return;

	nf_connlabels_replace(ct, labels, labels_m, 4);
#endif
}

static int tcf_ct_act_nat(struct sk_buff *skb,
			  struct nf_conn *ct,
			  enum ip_conntrack_info ctinfo,
			  int ct_action,
			  struct nf_nat_range2 *range,
			  bool commit)
{
#if IS_ENABLED(CONFIG_NF_NAT)
	int err;
	enum nf_nat_manip_type maniptype;

	if (!(ct_action & TCA_CT_ACT_NAT))
		return NF_ACCEPT;

	/* Add NAT extension if not confirmed yet. */
	if (!nf_ct_is_confirmed(ct) && !nf_ct_nat_ext_add(ct))
		return NF_DROP;   /* Can't NAT. */

	if (ctinfo != IP_CT_NEW && (ct->status & IPS_NAT_MASK) &&
	    (ctinfo != IP_CT_RELATED || commit)) {
		/* NAT an established or related connection like before. */
		if (CTINFO2DIR(ctinfo) == IP_CT_DIR_REPLY)
			/* This is the REPLY direction for a connection
			 * for which NAT was applied in the forward
			 * direction.  Do the reverse NAT.
			 */
			maniptype = ct->status & IPS_SRC_NAT
				? NF_NAT_MANIP_DST : NF_NAT_MANIP_SRC;
		else
			maniptype = ct->status & IPS_SRC_NAT
				? NF_NAT_MANIP_SRC : NF_NAT_MANIP_DST;
	} else if (ct_action & TCA_CT_ACT_NAT_SRC) {
		maniptype = NF_NAT_MANIP_SRC;
	} else if (ct_action & TCA_CT_ACT_NAT_DST) {
		maniptype = NF_NAT_MANIP_DST;
	} else {
		return NF_ACCEPT;
	}

	err = ct_nat_execute(skb, ct, ctinfo, range, maniptype);
	if (err == NF_ACCEPT && ct->status & IPS_DST_NAT) {
		if (ct->status & IPS_SRC_NAT) {
			if (maniptype == NF_NAT_MANIP_SRC)
				maniptype = NF_NAT_MANIP_DST;
			else
				maniptype = NF_NAT_MANIP_SRC;

			err = ct_nat_execute(skb, ct, ctinfo, range,
					     maniptype);
		} else if (CTINFO2DIR(ctinfo) == IP_CT_DIR_ORIGINAL) {
			err = ct_nat_execute(skb, ct, ctinfo, NULL,
					     NF_NAT_MANIP_SRC);
		}
	}
	return err;
#else
	return NF_ACCEPT;
#endif
}

static int tcf_ct_act(struct sk_buff *skb, const struct tc_action *a,
		      struct tcf_result *res)
{
	struct net *net = dev_net(skb->dev);
	bool cached, commit, clear, force;
	enum ip_conntrack_info ctinfo;
	struct tcf_ct *c = to_ct(a);
	struct nf_conn *tmpl = NULL;
	struct nf_hook_state state;
	int nh_ofs, err, retval;
	struct tcf_ct_params *p;
	bool skip_add = false;
	bool defrag = false;
	struct nf_conn *ct;
	u8 family;

	p = rcu_dereference_bh(c->params);

	retval = READ_ONCE(c->tcf_action);
	commit = p->ct_action & TCA_CT_ACT_COMMIT;
	clear = p->ct_action & TCA_CT_ACT_CLEAR;
	force = p->ct_action & TCA_CT_ACT_FORCE;
	tmpl = p->tmpl;

	tcf_lastuse_update(&c->tcf_tm);

	if (clear) {
		qdisc_skb_cb(skb)->post_ct = false;
		ct = nf_ct_get(skb, &ctinfo);
		if (ct) {
			nf_conntrack_put(&ct->ct_general);
			nf_ct_set(skb, NULL, IP_CT_UNTRACKED);
		}

		goto out_clear;
	}

	family = tcf_ct_skb_nf_family(skb);
	if (family == NFPROTO_UNSPEC)
		goto drop;

	/* The conntrack module expects to be working at L3.
	 * We also try to pull the IPv4/6 header to linear area
	 */
	nh_ofs = skb_network_offset(skb);
	skb_pull_rcsum(skb, nh_ofs);
	err = tcf_ct_handle_fragments(net, skb, family, p->zone, &defrag);
	if (err == -EINPROGRESS) {
		retval = TC_ACT_STOLEN;
		goto out_clear;
	}
	if (err)
		goto drop;

	err = tcf_ct_skb_network_trim(skb, family);
	if (err)
		goto drop;

	/* If we are recirculating packets to match on ct fields and
	 * committing with a separate ct action, then we don't need to
	 * actually run the packet through conntrack twice unless it's for a
	 * different zone.
	 */
	cached = tcf_ct_skb_nfct_cached(net, skb, p->zone, force);
	if (!cached) {
		if (tcf_ct_flow_table_lookup(p, skb, family)) {
			skip_add = true;
			goto do_nat;
		}

		/* Associate skb with specified zone. */
		if (tmpl) {
			nf_conntrack_put(skb_nfct(skb));
			nf_conntrack_get(&tmpl->ct_general);
			nf_ct_set(skb, tmpl, IP_CT_NEW);
		}

		state.hook = NF_INET_PRE_ROUTING;
		state.net = net;
		state.pf = family;
		err = nf_conntrack_in(skb, &state);
		if (err != NF_ACCEPT)
			goto out_push;
	}

do_nat:
	ct = nf_ct_get(skb, &ctinfo);
	if (!ct)
		goto out_push;
	nf_ct_deliver_cached_events(ct);

	err = tcf_ct_act_nat(skb, ct, ctinfo, p->ct_action, &p->range, commit);
	if (err != NF_ACCEPT)
		goto drop;

	if (commit) {
		tcf_ct_act_set_mark(ct, p->mark, p->mark_mask);
		tcf_ct_act_set_labels(ct, p->labels, p->labels_mask);

		/* This will take care of sending queued events
		 * even if the connection is already confirmed.
		 */
		if (nf_conntrack_confirm(skb) != NF_ACCEPT)
			goto drop;
	}

	if (!skip_add)
		tcf_ct_flow_table_process_conn(p->ct_ft, ct, ctinfo);

out_push:
	skb_push_rcsum(skb, nh_ofs);

<<<<<<< HEAD
out:
=======
	qdisc_skb_cb(skb)->post_ct = true;
out_clear:
>>>>>>> 7d2a07b7
	tcf_action_update_bstats(&c->common, skb);
	if (defrag)
		qdisc_skb_cb(skb)->pkt_len = skb->len;
	return retval;

drop:
	tcf_action_inc_drop_qstats(&c->common);
	return TC_ACT_SHOT;
}

static const struct nla_policy ct_policy[TCA_CT_MAX + 1] = {
	[TCA_CT_ACTION] = { .type = NLA_U16 },
	[TCA_CT_PARMS] = NLA_POLICY_EXACT_LEN(sizeof(struct tc_ct)),
	[TCA_CT_ZONE] = { .type = NLA_U16 },
	[TCA_CT_MARK] = { .type = NLA_U32 },
	[TCA_CT_MARK_MASK] = { .type = NLA_U32 },
	[TCA_CT_LABELS] = { .type = NLA_BINARY,
			    .len = 128 / BITS_PER_BYTE },
	[TCA_CT_LABELS_MASK] = { .type = NLA_BINARY,
				 .len = 128 / BITS_PER_BYTE },
	[TCA_CT_NAT_IPV4_MIN] = { .type = NLA_U32 },
	[TCA_CT_NAT_IPV4_MAX] = { .type = NLA_U32 },
	[TCA_CT_NAT_IPV6_MIN] = NLA_POLICY_EXACT_LEN(sizeof(struct in6_addr)),
	[TCA_CT_NAT_IPV6_MAX] = NLA_POLICY_EXACT_LEN(sizeof(struct in6_addr)),
	[TCA_CT_NAT_PORT_MIN] = { .type = NLA_U16 },
	[TCA_CT_NAT_PORT_MAX] = { .type = NLA_U16 },
};

static int tcf_ct_fill_params_nat(struct tcf_ct_params *p,
				  struct tc_ct *parm,
				  struct nlattr **tb,
				  struct netlink_ext_ack *extack)
{
	struct nf_nat_range2 *range;

	if (!(p->ct_action & TCA_CT_ACT_NAT))
		return 0;

	if (!IS_ENABLED(CONFIG_NF_NAT)) {
		NL_SET_ERR_MSG_MOD(extack, "Netfilter nat isn't enabled in kernel");
		return -EOPNOTSUPP;
	}

	if (!(p->ct_action & (TCA_CT_ACT_NAT_SRC | TCA_CT_ACT_NAT_DST)))
		return 0;

	if ((p->ct_action & TCA_CT_ACT_NAT_SRC) &&
	    (p->ct_action & TCA_CT_ACT_NAT_DST)) {
		NL_SET_ERR_MSG_MOD(extack, "dnat and snat can't be enabled at the same time");
		return -EOPNOTSUPP;
	}

	range = &p->range;
	if (tb[TCA_CT_NAT_IPV4_MIN]) {
		struct nlattr *max_attr = tb[TCA_CT_NAT_IPV4_MAX];

		p->ipv4_range = true;
		range->flags |= NF_NAT_RANGE_MAP_IPS;
		range->min_addr.ip =
			nla_get_in_addr(tb[TCA_CT_NAT_IPV4_MIN]);

		range->max_addr.ip = max_attr ?
				     nla_get_in_addr(max_attr) :
				     range->min_addr.ip;
	} else if (tb[TCA_CT_NAT_IPV6_MIN]) {
		struct nlattr *max_attr = tb[TCA_CT_NAT_IPV6_MAX];

		p->ipv4_range = false;
		range->flags |= NF_NAT_RANGE_MAP_IPS;
		range->min_addr.in6 =
			nla_get_in6_addr(tb[TCA_CT_NAT_IPV6_MIN]);

		range->max_addr.in6 = max_attr ?
				      nla_get_in6_addr(max_attr) :
				      range->min_addr.in6;
	}

	if (tb[TCA_CT_NAT_PORT_MIN]) {
		range->flags |= NF_NAT_RANGE_PROTO_SPECIFIED;
		range->min_proto.all = nla_get_be16(tb[TCA_CT_NAT_PORT_MIN]);

		range->max_proto.all = tb[TCA_CT_NAT_PORT_MAX] ?
				       nla_get_be16(tb[TCA_CT_NAT_PORT_MAX]) :
				       range->min_proto.all;
	}

	return 0;
}

static void tcf_ct_set_key_val(struct nlattr **tb,
			       void *val, int val_type,
			       void *mask, int mask_type,
			       int len)
{
	if (!tb[val_type])
		return;
	nla_memcpy(val, tb[val_type], len);

	if (!mask)
		return;

	if (mask_type == TCA_CT_UNSPEC || !tb[mask_type])
		memset(mask, 0xff, len);
	else
		nla_memcpy(mask, tb[mask_type], len);
}

static int tcf_ct_fill_params(struct net *net,
			      struct tcf_ct_params *p,
			      struct tc_ct *parm,
			      struct nlattr **tb,
			      struct netlink_ext_ack *extack)
{
	struct tc_ct_action_net *tn = net_generic(net, ct_net_id);
	struct nf_conntrack_zone zone;
	struct nf_conn *tmpl;
	int err;

	p->zone = NF_CT_DEFAULT_ZONE_ID;

	tcf_ct_set_key_val(tb,
			   &p->ct_action, TCA_CT_ACTION,
			   NULL, TCA_CT_UNSPEC,
			   sizeof(p->ct_action));

	if (p->ct_action & TCA_CT_ACT_CLEAR)
		return 0;

	err = tcf_ct_fill_params_nat(p, parm, tb, extack);
	if (err)
		return err;

	if (tb[TCA_CT_MARK]) {
		if (!IS_ENABLED(CONFIG_NF_CONNTRACK_MARK)) {
			NL_SET_ERR_MSG_MOD(extack, "Conntrack mark isn't enabled.");
			return -EOPNOTSUPP;
		}
		tcf_ct_set_key_val(tb,
				   &p->mark, TCA_CT_MARK,
				   &p->mark_mask, TCA_CT_MARK_MASK,
				   sizeof(p->mark));
	}

	if (tb[TCA_CT_LABELS]) {
		if (!IS_ENABLED(CONFIG_NF_CONNTRACK_LABELS)) {
			NL_SET_ERR_MSG_MOD(extack, "Conntrack labels isn't enabled.");
			return -EOPNOTSUPP;
		}

		if (!tn->labels) {
			NL_SET_ERR_MSG_MOD(extack, "Failed to set connlabel length");
			return -EOPNOTSUPP;
		}
		tcf_ct_set_key_val(tb,
				   p->labels, TCA_CT_LABELS,
				   p->labels_mask, TCA_CT_LABELS_MASK,
				   sizeof(p->labels));
	}

	if (tb[TCA_CT_ZONE]) {
		if (!IS_ENABLED(CONFIG_NF_CONNTRACK_ZONES)) {
			NL_SET_ERR_MSG_MOD(extack, "Conntrack zones isn't enabled.");
			return -EOPNOTSUPP;
		}

		tcf_ct_set_key_val(tb,
				   &p->zone, TCA_CT_ZONE,
				   NULL, TCA_CT_UNSPEC,
				   sizeof(p->zone));
	}

	nf_ct_zone_init(&zone, p->zone, NF_CT_DEFAULT_ZONE_DIR, 0);
	tmpl = nf_ct_tmpl_alloc(net, &zone, GFP_KERNEL);
	if (!tmpl) {
		NL_SET_ERR_MSG_MOD(extack, "Failed to allocate conntrack template");
		return -ENOMEM;
	}
	__set_bit(IPS_CONFIRMED_BIT, &tmpl->status);
	nf_conntrack_get(&tmpl->ct_general);
	p->tmpl = tmpl;

	return 0;
}

static int tcf_ct_init(struct net *net, struct nlattr *nla,
		       struct nlattr *est, struct tc_action **a,
		       int replace, int bind, bool rtnl_held,
		       struct tcf_proto *tp, u32 flags,
		       struct netlink_ext_ack *extack)
{
	struct tc_action_net *tn = net_generic(net, ct_net_id);
	struct tcf_ct_params *params = NULL;
	struct nlattr *tb[TCA_CT_MAX + 1];
	struct tcf_chain *goto_ch = NULL;
	struct tc_ct *parm;
	struct tcf_ct *c;
	int err, res = 0;
	u32 index;

	if (!nla) {
		NL_SET_ERR_MSG_MOD(extack, "Ct requires attributes to be passed");
		return -EINVAL;
	}

	err = nla_parse_nested(tb, TCA_CT_MAX, nla, ct_policy, extack);
	if (err < 0)
		return err;

	if (!tb[TCA_CT_PARMS]) {
		NL_SET_ERR_MSG_MOD(extack, "Missing required ct parameters");
		return -EINVAL;
	}
	parm = nla_data(tb[TCA_CT_PARMS]);
	index = parm->index;
	err = tcf_idr_check_alloc(tn, &index, a, bind);
	if (err < 0)
		return err;

	if (!err) {
		err = tcf_idr_create_from_flags(tn, index, est, a,
						&act_ct_ops, bind, flags);
		if (err) {
			tcf_idr_cleanup(tn, index);
			return err;
		}
		res = ACT_P_CREATED;
	} else {
		if (bind)
			return 0;

		if (!replace) {
			tcf_idr_release(*a, bind);
			return -EEXIST;
		}
	}
	err = tcf_action_check_ctrlact(parm->action, tp, &goto_ch, extack);
	if (err < 0)
		goto cleanup;

	c = to_ct(*a);

	params = kzalloc(sizeof(*params), GFP_KERNEL);
	if (unlikely(!params)) {
		err = -ENOMEM;
		goto cleanup;
	}

	err = tcf_ct_fill_params(net, params, parm, tb, extack);
	if (err)
		goto cleanup;

	err = tcf_ct_flow_table_get(params);
	if (err)
		goto cleanup;

	spin_lock_bh(&c->tcf_lock);
	goto_ch = tcf_action_set_ctrlact(*a, parm->action, goto_ch);
	params = rcu_replace_pointer(c->params, params,
				     lockdep_is_held(&c->tcf_lock));
	spin_unlock_bh(&c->tcf_lock);

	if (goto_ch)
		tcf_chain_put_by_act(goto_ch);
	if (params)
		call_rcu(&params->rcu, tcf_ct_params_free);
<<<<<<< HEAD
	if (res == ACT_P_CREATED)
		tcf_idr_insert(tn, *a);
=======
>>>>>>> 7d2a07b7

	return res;

cleanup:
	if (goto_ch)
		tcf_chain_put_by_act(goto_ch);
	kfree(params);
	tcf_idr_release(*a, bind);
	return err;
}

static void tcf_ct_cleanup(struct tc_action *a)
{
	struct tcf_ct_params *params;
	struct tcf_ct *c = to_ct(a);

	params = rcu_dereference_protected(c->params, 1);
	if (params)
		call_rcu(&params->rcu, tcf_ct_params_free);
}

static int tcf_ct_dump_key_val(struct sk_buff *skb,
			       void *val, int val_type,
			       void *mask, int mask_type,
			       int len)
{
	int err;

	if (mask && !memchr_inv(mask, 0, len))
		return 0;

	err = nla_put(skb, val_type, len, val);
	if (err)
		return err;

	if (mask_type != TCA_CT_UNSPEC) {
		err = nla_put(skb, mask_type, len, mask);
		if (err)
			return err;
	}

	return 0;
}

static int tcf_ct_dump_nat(struct sk_buff *skb, struct tcf_ct_params *p)
{
	struct nf_nat_range2 *range = &p->range;

	if (!(p->ct_action & TCA_CT_ACT_NAT))
		return 0;

	if (!(p->ct_action & (TCA_CT_ACT_NAT_SRC | TCA_CT_ACT_NAT_DST)))
		return 0;

	if (range->flags & NF_NAT_RANGE_MAP_IPS) {
		if (p->ipv4_range) {
			if (nla_put_in_addr(skb, TCA_CT_NAT_IPV4_MIN,
					    range->min_addr.ip))
				return -1;
			if (nla_put_in_addr(skb, TCA_CT_NAT_IPV4_MAX,
					    range->max_addr.ip))
				return -1;
		} else {
			if (nla_put_in6_addr(skb, TCA_CT_NAT_IPV6_MIN,
					     &range->min_addr.in6))
				return -1;
			if (nla_put_in6_addr(skb, TCA_CT_NAT_IPV6_MAX,
					     &range->max_addr.in6))
				return -1;
		}
	}

	if (range->flags & NF_NAT_RANGE_PROTO_SPECIFIED) {
		if (nla_put_be16(skb, TCA_CT_NAT_PORT_MIN,
				 range->min_proto.all))
			return -1;
		if (nla_put_be16(skb, TCA_CT_NAT_PORT_MAX,
				 range->max_proto.all))
			return -1;
	}

	return 0;
}

static inline int tcf_ct_dump(struct sk_buff *skb, struct tc_action *a,
			      int bind, int ref)
{
	unsigned char *b = skb_tail_pointer(skb);
	struct tcf_ct *c = to_ct(a);
	struct tcf_ct_params *p;

	struct tc_ct opt = {
		.index   = c->tcf_index,
		.refcnt  = refcount_read(&c->tcf_refcnt) - ref,
		.bindcnt = atomic_read(&c->tcf_bindcnt) - bind,
	};
	struct tcf_t t;

	spin_lock_bh(&c->tcf_lock);
	p = rcu_dereference_protected(c->params,
				      lockdep_is_held(&c->tcf_lock));
	opt.action = c->tcf_action;

	if (tcf_ct_dump_key_val(skb,
				&p->ct_action, TCA_CT_ACTION,
				NULL, TCA_CT_UNSPEC,
				sizeof(p->ct_action)))
		goto nla_put_failure;

	if (p->ct_action & TCA_CT_ACT_CLEAR)
		goto skip_dump;

	if (IS_ENABLED(CONFIG_NF_CONNTRACK_MARK) &&
	    tcf_ct_dump_key_val(skb,
				&p->mark, TCA_CT_MARK,
				&p->mark_mask, TCA_CT_MARK_MASK,
				sizeof(p->mark)))
		goto nla_put_failure;

	if (IS_ENABLED(CONFIG_NF_CONNTRACK_LABELS) &&
	    tcf_ct_dump_key_val(skb,
				p->labels, TCA_CT_LABELS,
				p->labels_mask, TCA_CT_LABELS_MASK,
				sizeof(p->labels)))
		goto nla_put_failure;

	if (IS_ENABLED(CONFIG_NF_CONNTRACK_ZONES) &&
	    tcf_ct_dump_key_val(skb,
				&p->zone, TCA_CT_ZONE,
				NULL, TCA_CT_UNSPEC,
				sizeof(p->zone)))
		goto nla_put_failure;

	if (tcf_ct_dump_nat(skb, p))
		goto nla_put_failure;

skip_dump:
	if (nla_put(skb, TCA_CT_PARMS, sizeof(opt), &opt))
		goto nla_put_failure;

	tcf_tm_dump(&t, &c->tcf_tm);
	if (nla_put_64bit(skb, TCA_CT_TM, sizeof(t), &t, TCA_CT_PAD))
		goto nla_put_failure;
	spin_unlock_bh(&c->tcf_lock);

	return skb->len;
nla_put_failure:
	spin_unlock_bh(&c->tcf_lock);
	nlmsg_trim(skb, b);
	return -1;
}

static int tcf_ct_walker(struct net *net, struct sk_buff *skb,
			 struct netlink_callback *cb, int type,
			 const struct tc_action_ops *ops,
			 struct netlink_ext_ack *extack)
{
	struct tc_action_net *tn = net_generic(net, ct_net_id);

	return tcf_generic_walker(tn, skb, cb, type, ops, extack);
}

static int tcf_ct_search(struct net *net, struct tc_action **a, u32 index)
{
	struct tc_action_net *tn = net_generic(net, ct_net_id);

	return tcf_idr_search(tn, a, index);
}

static void tcf_stats_update(struct tc_action *a, u64 bytes, u64 packets,
			     u64 drops, u64 lastuse, bool hw)
{
	struct tcf_ct *c = to_ct(a);

	tcf_action_update_stats(a, bytes, packets, drops, hw);
	c->tcf_tm.lastuse = max_t(u64, c->tcf_tm.lastuse, lastuse);
}

static struct tc_action_ops act_ct_ops = {
	.kind		=	"ct",
	.id		=	TCA_ID_CT,
	.owner		=	THIS_MODULE,
	.act		=	tcf_ct_act,
	.dump		=	tcf_ct_dump,
	.init		=	tcf_ct_init,
	.cleanup	=	tcf_ct_cleanup,
	.walk		=	tcf_ct_walker,
	.lookup		=	tcf_ct_search,
	.stats_update	=	tcf_stats_update,
	.size		=	sizeof(struct tcf_ct),
};

static __net_init int ct_init_net(struct net *net)
{
	unsigned int n_bits = sizeof_field(struct tcf_ct_params, labels) * 8;
	struct tc_ct_action_net *tn = net_generic(net, ct_net_id);

	if (nf_connlabels_get(net, n_bits - 1)) {
		tn->labels = false;
		pr_err("act_ct: Failed to set connlabels length");
	} else {
		tn->labels = true;
	}

	return tc_action_net_init(net, &tn->tn, &act_ct_ops);
}

static void __net_exit ct_exit_net(struct list_head *net_list)
{
	struct net *net;

	rtnl_lock();
	list_for_each_entry(net, net_list, exit_list) {
		struct tc_ct_action_net *tn = net_generic(net, ct_net_id);

		if (tn->labels)
			nf_connlabels_put(net);
	}
	rtnl_unlock();

	tc_action_net_exit(net_list, ct_net_id);
}

static struct pernet_operations ct_net_ops = {
	.init = ct_init_net,
	.exit_batch = ct_exit_net,
	.id   = &ct_net_id,
	.size = sizeof(struct tc_ct_action_net),
};

static int __init ct_init_module(void)
{
	int err;

	act_ct_wq = alloc_ordered_workqueue("act_ct_workqueue", 0);
	if (!act_ct_wq)
		return -ENOMEM;

	err = tcf_ct_flow_tables_init();
	if (err)
		goto err_tbl_init;

	err = tcf_register_action(&act_ct_ops, &ct_net_ops);
	if (err)
		goto err_register;

<<<<<<< HEAD
=======
	static_branch_inc(&tcf_frag_xmit_count);

>>>>>>> 7d2a07b7
	return 0;

err_register:
	tcf_ct_flow_tables_uninit();
err_tbl_init:
	destroy_workqueue(act_ct_wq);
	return err;
}

static void __exit ct_cleanup_module(void)
{
	static_branch_dec(&tcf_frag_xmit_count);
	tcf_unregister_action(&act_ct_ops, &ct_net_ops);
	tcf_ct_flow_tables_uninit();
	destroy_workqueue(act_ct_wq);
}

module_init(ct_init_module);
module_exit(ct_cleanup_module);
MODULE_AUTHOR("Paul Blakey <paulb@mellanox.com>");
MODULE_AUTHOR("Yossi Kuperman <yossiku@mellanox.com>");
MODULE_AUTHOR("Marcelo Ricardo Leitner <marcelo.leitner@gmail.com>");
MODULE_DESCRIPTION("Connection tracking action");
MODULE_LICENSE("GPL v2");<|MERGE_RESOLUTION|>--- conflicted
+++ resolved
@@ -183,10 +183,7 @@
 					     IP_CT_ESTABLISHED_REPLY;
 	/* aligns with the CT reference on the SKB nf_ct_set */
 	entry->ct_metadata.cookie = (unsigned long)ct | ctinfo;
-<<<<<<< HEAD
-=======
 	entry->ct_metadata.orig_dir = dir == IP_CT_DIR_ORIGINAL;
->>>>>>> 7d2a07b7
 
 	act_ct_labels = entry->ct_metadata.labels;
 	ct_labels = nf_ct_labels_find(ct);
@@ -300,12 +297,8 @@
 		goto err_insert;
 
 	ct_ft->nf_ft.type = &flowtable_ct;
-<<<<<<< HEAD
-	ct_ft->nf_ft.flags |= NF_FLOWTABLE_HW_OFFLOAD;
-=======
 	ct_ft->nf_ft.flags |= NF_FLOWTABLE_HW_OFFLOAD |
 			      NF_FLOWTABLE_COUNTER;
->>>>>>> 7d2a07b7
 	err = nf_flow_table_init(&ct_ft->nf_ft);
 	if (err)
 		goto err_init;
@@ -560,12 +553,8 @@
 	flow_offload_refresh(nf_ft, flow);
 	nf_conntrack_get(&ct->ct_general);
 	nf_ct_set(skb, ct, ctinfo);
-<<<<<<< HEAD
-	nf_ct_acct_update(ct, dir, skb->len);
-=======
 	if (nf_ft->flags & NF_FLOWTABLE_COUNTER)
 		nf_ct_acct_update(ct, dir, skb->len);
->>>>>>> 7d2a07b7
 
 	return true;
 }
@@ -1058,12 +1047,8 @@
 out_push:
 	skb_push_rcsum(skb, nh_ofs);
 
-<<<<<<< HEAD
-out:
-=======
 	qdisc_skb_cb(skb)->post_ct = true;
 out_clear:
->>>>>>> 7d2a07b7
 	tcf_action_update_bstats(&c->common, skb);
 	if (defrag)
 		qdisc_skb_cb(skb)->pkt_len = skb->len;
@@ -1329,11 +1314,6 @@
 		tcf_chain_put_by_act(goto_ch);
 	if (params)
 		call_rcu(&params->rcu, tcf_ct_params_free);
-<<<<<<< HEAD
-	if (res == ACT_P_CREATED)
-		tcf_idr_insert(tn, *a);
-=======
->>>>>>> 7d2a07b7
 
 	return res;
 
@@ -1580,11 +1560,8 @@
 	if (err)
 		goto err_register;
 
-<<<<<<< HEAD
-=======
 	static_branch_inc(&tcf_frag_xmit_count);
 
->>>>>>> 7d2a07b7
 	return 0;
 
 err_register:
