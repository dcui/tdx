/* SCTP kernel reference Implementation
 * Copyright (c) 1999 Cisco, Inc.
 * Copyright (c) 1999-2001 Motorola, Inc.
 * Copyright (c) 2001-2002 International Business Machines Corp.
 *
 * This file is part of the SCTP kernel reference Implementation
 *
 * These functions work with the state functions in sctp_sm_statefuns.c
 * to implement that state operations.  These functions implement the
 * steps which require modifying existing data structures.
 *
 * The SCTP reference implementation is free software;
 * you can redistribute it and/or modify it under the terms of
 * the GNU General Public License as published by
 * the Free Software Foundation; either version 2, or (at your option)
 * any later version.
 *
 * The SCTP reference implementation is distributed in the hope that it
 * will be useful, but WITHOUT ANY WARRANTY; without even the implied
 *                 ************************
 * warranty of MERCHANTABILITY or FITNESS FOR A PARTICULAR PURPOSE.
 * See the GNU General Public License for more details.
 *
 * You should have received a copy of the GNU General Public License
 * along with GNU CC; see the file COPYING.  If not, write to
 * the Free Software Foundation, 59 Temple Place - Suite 330,
 * Boston, MA 02111-1307, USA.
 *
 * Please send any bug reports or fixes you make to the
 * email address(es):
 *    lksctp developers <lksctp-developers@lists.sourceforge.net>
 *
 * Or submit a bug report through the following website:
 *    http://www.sf.net/projects/lksctp
 *
 * Written or modified by:
 *    La Monte H.P. Yarroll <piggy@acm.org>
 *    Karl Knutson          <karl@athena.chicago.il.us>
 *    Jon Grimm             <jgrimm@austin.ibm.com>
 *    Hui Huang		    <hui.huang@nokia.com>
 *    Dajiang Zhang	    <dajiang.zhang@nokia.com>
 *    Daisy Chang	    <daisyc@us.ibm.com>
 *    Sridhar Samudrala	    <sri@us.ibm.com>
 *    Ardelle Fan	    <ardelle.fan@intel.com>
 *
 * Any bugs reported given to us we will try to fix... any fixes shared will
 * be incorporated into the next SCTP release.
 */

#include <linux/skbuff.h>
#include <linux/types.h>
#include <linux/socket.h>
#include <linux/ip.h>
#include <net/sock.h>
#include <net/sctp/sctp.h>
#include <net/sctp/sm.h>

/* Do forward declarations of static functions.  */
static void sctp_do_ecn_ce_work(sctp_association_t *asoc,
				__u32 lowest_tsn);
static sctp_chunk_t *sctp_do_ecn_ecne_work(sctp_association_t *asoc,
					   __u32 lowest_tsn,
					   sctp_chunk_t *);
static void sctp_do_ecn_cwr_work(sctp_association_t *asoc,
				 __u32 lowest_tsn);

static void sctp_do_8_2_transport_strike(sctp_association_t *asoc,
					 sctp_transport_t *transport);
static void sctp_cmd_init_failed(sctp_cmd_seq_t *, sctp_association_t *asoc);
static void sctp_cmd_assoc_failed(sctp_cmd_seq_t *, sctp_association_t *asoc,
				  sctp_event_t event_type, sctp_chunk_t *chunk);
<<<<<<< HEAD
static void sctp_cmd_process_init(sctp_cmd_seq_t *, sctp_association_t *asoc,
				  sctp_chunk_t *chunk,
				  sctp_init_chunk_t *peer_init,
				  int priority);
=======
static int sctp_cmd_process_init(sctp_cmd_seq_t *, sctp_association_t *asoc,
				 sctp_chunk_t *chunk,
				 sctp_init_chunk_t *peer_init,
				 int priority);
>>>>>>> 7851956a
static void sctp_cmd_hb_timers_start(sctp_cmd_seq_t *, sctp_association_t *);
static void sctp_cmd_hb_timers_update(sctp_cmd_seq_t *, sctp_association_t *,
				      sctp_transport_t *);
static void sctp_cmd_set_bind_addrs(sctp_cmd_seq_t *, sctp_association_t *,
				    sctp_bind_addr_t *);
static void sctp_cmd_transport_reset(sctp_cmd_seq_t *, sctp_association_t *,
				     sctp_transport_t *);
static void sctp_cmd_transport_on(sctp_cmd_seq_t *, sctp_association_t *,
				  sctp_transport_t *, sctp_chunk_t *);
static int sctp_cmd_process_sack(sctp_cmd_seq_t *, sctp_association_t *,
				 sctp_sackhdr_t *);
static void sctp_cmd_setup_t2(sctp_cmd_seq_t *, sctp_association_t *,
			      sctp_chunk_t *);
static void sctp_cmd_new_state(sctp_cmd_seq_t *, sctp_association_t *,
			       sctp_state_t);

/* These three macros allow us to pull the debugging code out of the
 * main flow of sctp_do_sm() to keep attention focused on the real
 * functionality there.
 */
#define DEBUG_PRE \
	SCTP_DEBUG_PRINTK("sctp_do_sm prefn: " \
			  "ep %p, %s, %s, asoc %p[%s], %s\n", \
			  ep, sctp_evttype_tbl[event_type], \
			  (*debug_fn)(subtype), asoc, \
			  sctp_state_tbl[state], state_fn->name)

#define DEBUG_POST \
	SCTP_DEBUG_PRINTK("sctp_do_sm postfn: " \
			  "asoc %p, status: %s\n", \
			  asoc, sctp_status_tbl[status])

#define DEBUG_POST_SFX \
	SCTP_DEBUG_PRINTK("sctp_do_sm post sfx: error %d, asoc %p[%s]\n", \
			  error, asoc, \
			  sctp_state_tbl[sctp_id2assoc(ep->base.sk, \
			  sctp_assoc2id(asoc))?asoc->state:SCTP_STATE_CLOSED])

/*
 * This is the master state machine processing function.
 *
 * If you want to understand all of lksctp, this is a
 * good place to start.
 */
int sctp_do_sm(sctp_event_t event_type, sctp_subtype_t subtype,
	       sctp_state_t state,
	       sctp_endpoint_t *ep,
	       sctp_association_t *asoc,
	       void *event_arg,
	       int priority)
{
	sctp_cmd_seq_t commands;
	sctp_sm_table_entry_t *state_fn;
	sctp_disposition_t status;
	int error = 0;
	typedef const char *(printfn_t)(sctp_subtype_t);

	static printfn_t *table[] = {
		NULL, sctp_cname, sctp_tname, sctp_oname, sctp_pname,
	};
	printfn_t *debug_fn  __attribute__ ((unused)) = table[event_type];

	/* Look up the state function, run it, and then process the
	 * side effects.  These three steps are the heart of lksctp.
	 */
	state_fn = sctp_sm_lookup_event(event_type, state, subtype);

	sctp_init_cmd_seq(&commands);

	DEBUG_PRE;
	status = (*state_fn->fn)(ep, asoc, subtype, event_arg, &commands);
	DEBUG_POST;

	error = sctp_side_effects(event_type, subtype, state,
				  ep, asoc, event_arg,
				  status, &commands,
				  priority);
	DEBUG_POST_SFX;

	return error;
}

#undef DEBUG_PRE
#undef DEBUG_POST

/*****************************************************************
 * This the master state function side effect processing function.
 *****************************************************************/
int sctp_side_effects(sctp_event_t event_type, sctp_subtype_t subtype,
		      sctp_state_t state,
		      sctp_endpoint_t *ep,
		      sctp_association_t *asoc,
		      void *event_arg,
		      sctp_disposition_t status,
		      sctp_cmd_seq_t *commands,
		      int priority)
{
	int error;

	/* FIXME - Most of the dispositions left today would be categorized
	 * as "exceptional" dispositions.  For those dispositions, it
	 * may not be proper to run through any of the commands at all.
	 * For example, the command interpreter might be run only with
	 * disposition SCTP_DISPOSITION_CONSUME.
	 */
	if (0 != (error = sctp_cmd_interpreter(event_type, subtype, state,
					       ep, asoc,
					       event_arg, status,
					       commands, priority)))
		goto bail;

	switch (status) {
	case SCTP_DISPOSITION_DISCARD:
		SCTP_DEBUG_PRINTK("Ignored sctp protocol event - state %d, "
				  "event_type %d, event_id %d\n",
				  state, event_type, subtype.chunk);
		break;

	case SCTP_DISPOSITION_NOMEM:
		/* We ran out of memory, so we need to discard this
		 * packet.
		 */
		/* BUG--we should now recover some memory, probably by
		 * reneging...
		 */
		error = -ENOMEM;
		break;

        case SCTP_DISPOSITION_DELETE_TCB:
		/* This should now be a command. */
		break;

	case SCTP_DISPOSITION_CONSUME:
	case SCTP_DISPOSITION_ABORT:
		/*
		 * We should no longer have much work to do here as the
		 * real work has been done as explicit commands above.
		 */
		break;

	case SCTP_DISPOSITION_VIOLATION:
		printk(KERN_ERR "sctp protocol violation state %d "
		       "chunkid %d\n", state, subtype.chunk);
		break;

	case SCTP_DISPOSITION_NOT_IMPL:
		printk(KERN_WARNING "sctp unimplemented feature in state %d, "
		       "event_type %d, event_id %d\n",
		       state, event_type, subtype.chunk);
		break;

	case SCTP_DISPOSITION_BUG:
		printk(KERN_ERR "sctp bug in state %d, "
		       "event_type %d, event_id %d\n",
		       state, event_type, subtype.chunk);
		BUG();
		break;

	default:
		printk(KERN_ERR "sctp impossible disposition %d "
		       "in state %d, event_type %d, event_id %d\n",
		       status, state, event_type, subtype.chunk);
		BUG();
		break;
	};

bail:
	return error;
}

/********************************************************************
 * 2nd Level Abstractions
 ********************************************************************/

/* This is the side-effect interpreter.  */
int sctp_cmd_interpreter(sctp_event_t event_type, sctp_subtype_t subtype,
			 sctp_state_t state, sctp_endpoint_t *ep,
			 sctp_association_t *asoc, void *event_arg,
			 sctp_disposition_t status, sctp_cmd_seq_t *commands,
			 int priority)
{
	int error = 0;
	int force;
	sctp_cmd_t *command;
	sctp_chunk_t *new_obj;
	sctp_chunk_t *chunk = NULL;
	sctp_packet_t *packet;
	struct list_head *pos;
	struct timer_list *timer;
	unsigned long timeout;
	sctp_transport_t *t;
	sctp_sackhdr_t sackh;

	if(SCTP_EVENT_T_TIMEOUT != event_type)
		chunk = (sctp_chunk_t *) event_arg;

	/* Note:  This whole file is a huge candidate for rework.
	 * For example, each command could either have its own handler, so
	 * the loop would look like:
	 *     while (cmds)
	 *         cmd->handle(x, y, z)
	 * --jgrimm
	 */
	while (NULL != (command = sctp_next_cmd(commands))) {
		switch (command->verb) {
		case SCTP_CMD_NOP:
			/* Do nothing. */
			break;

		case SCTP_CMD_NEW_ASOC:
			/* Register a new association.  */
			asoc = command->obj.ptr;
			/* Register with the endpoint.  */
			sctp_endpoint_add_asoc(ep, asoc);
			sctp_hash_established(asoc);
			break;

		case SCTP_CMD_UPDATE_ASSOC:
		       sctp_assoc_update(asoc, command->obj.ptr);
		       break;

		case SCTP_CMD_PURGE_OUTQUEUE:
		       sctp_outqueue_teardown(&asoc->outqueue);
		       break;

		case SCTP_CMD_DELETE_TCB:
			/* Delete the current association.  */
			sctp_unhash_established(asoc);
			sctp_association_free(asoc);
			asoc = NULL;
			break;

		case SCTP_CMD_NEW_STATE:
			/* Enter a new state.  */
			sctp_cmd_new_state(commands, asoc, command->obj.state);
			break;

		case SCTP_CMD_REPORT_TSN:
			/* Record the arrival of a TSN.  */
			sctp_tsnmap_mark(&asoc->peer.tsn_map,
					 command->obj.u32);
			break;

		case SCTP_CMD_GEN_SACK:
			/* Generate a Selective ACK.
			 * The argument tells us whether to just count
			 * the packet and MAYBE generate a SACK, or
			 * force a SACK out.
			 */
			force = command->obj.i32;
			error = sctp_gen_sack(asoc, force, commands);
			break;

		case SCTP_CMD_PROCESS_SACK:
			/* Process an inbound SACK.  */
			error = sctp_cmd_process_sack(commands, asoc,
						      command->obj.ptr);
			break;

		case SCTP_CMD_GEN_INIT_ACK:
			/* Generate an INIT ACK chunk.  */
			new_obj = sctp_make_init_ack(asoc, chunk, GFP_ATOMIC,
						     0);
			if (!new_obj)
				goto nomem;

			sctp_add_cmd_sf(commands, SCTP_CMD_REPLY,
					SCTP_CHUNK(new_obj));
			break;

		case SCTP_CMD_PEER_INIT:
			/* Process a unified INIT from the peer.
			 * Note: Only used during INIT-ACK processing.  If
			 * there is an error just return to the outter
			 * layer which will bail.
			 */
			error = sctp_cmd_process_init(commands, asoc, chunk,
						      command->obj.ptr,
						      priority);
			break;

		case SCTP_CMD_GEN_COOKIE_ECHO:
			/* Generate a COOKIE ECHO chunk.  */
			new_obj = sctp_make_cookie_echo(asoc, chunk);
			if (!new_obj) {
				if (command->obj.ptr)
					sctp_free_chunk(command->obj.ptr);
				goto nomem;
			}
			sctp_add_cmd_sf(commands, SCTP_CMD_REPLY,
					SCTP_CHUNK(new_obj));

			/* If there is an ERROR chunk to be sent along with
			 * the COOKIE_ECHO, send it, too.
			 */
			if (command->obj.ptr)
				sctp_add_cmd_sf(commands, SCTP_CMD_REPLY,
						SCTP_CHUNK(command->obj.ptr));
			break;

		case SCTP_CMD_GEN_SHUTDOWN:
			/* Generate SHUTDOWN when in SHUTDOWN_SENT state.
			 * Reset error counts.
			 */
			asoc->overall_error_count = 0;

			/* Generate a SHUTDOWN chunk.  */
			new_obj = sctp_make_shutdown(asoc);
			if (!new_obj)
				goto nomem;
			sctp_add_cmd_sf(commands, SCTP_CMD_REPLY,
					SCTP_CHUNK(new_obj));
			break;

		case SCTP_CMD_CHUNK_ULP:
			/* Send a chunk to the sockets layer.  */
			SCTP_DEBUG_PRINTK("sm_sideff: %s %p, %s %p.\n",
					  "chunk_up:",
					  command->obj.ptr,
					  "ulpq:",
					  &asoc->ulpq);
			sctp_ulpqueue_tail_data(&asoc->ulpq,
						command->obj.ptr,
						GFP_ATOMIC);
			break;

		case SCTP_CMD_EVENT_ULP:
			/* Send a notification to the sockets layer.  */
			SCTP_DEBUG_PRINTK("sm_sideff: %s %p, %s %p.\n",
					  "event_up:",
					  command->obj.ptr,
					  "ulpq:",
					  &asoc->ulpq);
			sctp_ulpqueue_tail_event(&asoc->ulpq,
						 command->obj.ptr);
			break;

		case SCTP_CMD_REPLY:
			/* Send a chunk to our peer.  */
			error = sctp_push_outqueue(&asoc->outqueue,
						   command->obj.ptr);
			break;

		case SCTP_CMD_SEND_PKT:
			/* Send a full packet to our peer.  */
			packet = command->obj.ptr;
			sctp_packet_transmit(packet);
			sctp_ootb_pkt_free(packet);
			break;

		case SCTP_CMD_RETRAN:
			/* Mark a transport for retransmission.  */
			sctp_retransmit(&asoc->outqueue,
					command->obj.transport, 0);
			break;

		case SCTP_CMD_TRANSMIT:
			/* Kick start transmission. */
			error = sctp_flush_outqueue(&asoc->outqueue, 0);
			break;

		case SCTP_CMD_ECN_CE:
			/* Do delayed CE processing.   */
			sctp_do_ecn_ce_work(asoc, command->obj.u32);
			break;

		case SCTP_CMD_ECN_ECNE:
			/* Do delayed ECNE processing. */
			new_obj = sctp_do_ecn_ecne_work(asoc,
							command->obj.u32,
							chunk);
			if (new_obj) {
				sctp_add_cmd_sf(commands, SCTP_CMD_REPLY,
						SCTP_CHUNK(new_obj));
			}
			break;

		case SCTP_CMD_ECN_CWR:
			/* Do delayed CWR processing.  */
			sctp_do_ecn_cwr_work(asoc, command->obj.u32);
			break;

		case SCTP_CMD_SETUP_T2:
			sctp_cmd_setup_t2(commands, asoc, command->obj.ptr);
			break;

		case SCTP_CMD_TIMER_START:
			timer = &asoc->timers[command->obj.to];
			timeout = asoc->timeouts[command->obj.to];
			if (!timeout)
				BUG();

			timer->expires = jiffies + timeout;
			sctp_association_hold(asoc);
			add_timer(timer);
			break;

		case SCTP_CMD_TIMER_RESTART:
			timer = &asoc->timers[command->obj.to];
			timeout = asoc->timeouts[command->obj.to];
			if (!mod_timer(timer, jiffies + timeout))
				sctp_association_hold(asoc);
			break;

		case SCTP_CMD_TIMER_STOP:
			timer = &asoc->timers[command->obj.to];
			if (timer_pending(timer) && del_timer(timer))
				sctp_association_put(asoc);
			break;

		case SCTP_CMD_INIT_RESTART:

			/* Do the needed accounting and updates
			 * associated with restarting an initialization
			 * timer.
			 */
			asoc->counters[SCTP_COUNTER_INIT_ERROR]++;
			asoc->timeouts[command->obj.to] *= 2;
			if (asoc->timeouts[command->obj.to] >
			    asoc->max_init_timeo) {
				asoc->timeouts[command->obj.to] =
					asoc->max_init_timeo;
			}

			/* If we've sent any data bundled with
			 * COOKIE-ECHO we need to resend.
			 */
			list_for_each(pos, &asoc->peer.transport_addr_list) {
				t = list_entry(pos, sctp_transport_t,
					       transports);
				sctp_retransmit_mark(&asoc->outqueue, t, 0);
			}

			sctp_add_cmd_sf(commands,
					SCTP_CMD_TIMER_RESTART,
					SCTP_TO(command->obj.to));
			break;

		case SCTP_CMD_INIT_FAILED:
			sctp_cmd_init_failed(commands, asoc);
			break;

		case SCTP_CMD_ASSOC_FAILED:
			sctp_cmd_assoc_failed(commands, asoc, event_type,
					      chunk);
			break;

		case SCTP_CMD_COUNTER_INC:
			asoc->counters[command->obj.counter]++;
			break;

		case SCTP_CMD_COUNTER_RESET:
			asoc->counters[command->obj.counter] = 0;
			break;

		case SCTP_CMD_REPORT_DUP:
			if (asoc->peer.next_dup_tsn < SCTP_MAX_DUP_TSNS) {
				asoc->peer.dup_tsns[asoc->peer.next_dup_tsn++] =
					ntohl(command->obj.u32);
			}
			break;

		case SCTP_CMD_REPORT_BIGGAP:
			SCTP_DEBUG_PRINTK("Big gap: %x to %x\n",
					  sctp_tsnmap_get_ctsn(
						  &asoc->peer.tsn_map),
					  command->obj.u32);
			break;

		case SCTP_CMD_REPORT_BAD_TAG:
			SCTP_DEBUG_PRINTK("vtag mismatch!\n");
			break;

		case SCTP_CMD_SET_BIND_ADDR:
		        sctp_cmd_set_bind_addrs(commands, asoc,
						command->obj.bp);
			break;

		case SCTP_CMD_STRIKE:
			/* Mark one strike against a transport.  */
			sctp_do_8_2_transport_strike(asoc,
						     command->obj.transport);
			break;

		case SCTP_CMD_TRANSPORT_RESET:
			t = command->obj.transport;
			sctp_cmd_transport_reset(commands, asoc, t);
			break;

		case SCTP_CMD_TRANSPORT_ON:
			t = command->obj.transport;
			sctp_cmd_transport_on(commands, asoc, t, chunk);
			break;

		case SCTP_CMD_HB_TIMERS_START:
			sctp_cmd_hb_timers_start(commands, asoc);
			break;

		case SCTP_CMD_HB_TIMERS_UPDATE:
			t = command->obj.transport;
			sctp_cmd_hb_timers_update(commands, asoc, t);
			break;

		case SCTP_CMD_REPORT_ERROR:
			error = command->obj.error;
			break;

		case SCTP_CMD_PROCESS_CTSN:
			/* Dummy up a SACK for processing. */
			sackh.cum_tsn_ack = command->obj.u32;
			sackh.a_rwnd = 0;
			sackh.num_gap_ack_blocks = 0;
			sackh.num_dup_tsns = 0;
			sctp_add_cmd_sf(commands,
					SCTP_CMD_PROCESS_SACK,
					SCTP_SACKH(&sackh));
			break;

		case SCTP_CMD_DISCARD_PACKET:
			/* We need to discard the whole packet.  */
			chunk->pdiscard = 1;
			break;

		case SCTP_CMD_RTO_PENDING:
			t = command->obj.transport;
			t->rto_pending = 1;	
			break;

		default:
			printk(KERN_WARNING "Impossible command: %u, %p\n",
			       command->verb, command->obj.ptr);
			break;
		};
		if (error)
			return error;
	}

	return error;

nomem:
	error = -ENOMEM;
	return error;
}

/* A helper function for delayed processing of INET ECN CE bit. */
static void sctp_do_ecn_ce_work(sctp_association_t *asoc, __u32 lowest_tsn)
{
	/* Save the TSN away for comparison when we receive CWR */

	asoc->last_ecne_tsn = lowest_tsn;
	asoc->need_ecne = 1;
}

/* Helper function for delayed processing of SCTP ECNE chunk.  */
/* RFC 2960 Appendix A
 *
 * RFC 2481 details a specific bit for a sender to send in
 * the header of its next outbound TCP segment to indicate to
 * its peer that it has reduced its congestion window.  This
 * is termed the CWR bit.  For SCTP the same indication is made
 * by including the CWR chunk.  This chunk contains one data
 * element, i.e. the TSN number that was sent in the ECNE chunk.
 * This element represents the lowest TSN number in the datagram
 * that was originally marked with the CE bit.
 */
static sctp_chunk_t *sctp_do_ecn_ecne_work(sctp_association_t *asoc,
					   __u32 lowest_tsn,
					   sctp_chunk_t *chunk)
{
	sctp_chunk_t *repl;

	/* Our previously transmitted packet ran into some congestion
	 * so we should take action by reducing cwnd and ssthresh
	 * and then ACK our peer that we we've done so by
	 * sending a CWR.
	 */

	/* First, try to determine if we want to actually lower
	 * our cwnd variables.  Only lower them if the ECNE looks more
	 * recent than the last response.
	 */
	if (TSN_lt(asoc->last_cwr_tsn, lowest_tsn)) {
		sctp_transport_t *transport;

		/* Find which transport's congestion variables
		 * need to be adjusted.
		 */
		transport = sctp_assoc_lookup_tsn(asoc, lowest_tsn);

		/* Update the congestion variables. */
		if (transport)
			sctp_transport_lower_cwnd(transport,
						  SCTP_LOWER_CWND_ECNE);
		asoc->last_cwr_tsn = lowest_tsn;
	}

	/* Always try to quiet the other end.  In case of lost CWR,
<<<<<<< HEAD
	 * resend last_cwr_tsn.  
=======
	 * resend last_cwr_tsn.
>>>>>>> 7851956a
	 */
	repl = sctp_make_cwr(asoc, asoc->last_cwr_tsn, chunk);

	/* If we run out of memory, it will look like a lost CWR.  We'll
	 * get back in sync eventually.
	 */
	return repl;
}

/* Helper function to do delayed processing of ECN CWR chunk.  */
static void sctp_do_ecn_cwr_work(sctp_association_t *asoc,
				 __u32 lowest_tsn)
{
	/* Turn off ECNE getting auto-prepended to every outgoing
	 * packet
	 */
	asoc->need_ecne = 0;
}

/* This macro is to compress the text a bit...  */
#define AP(v) asoc->peer.v

/* Generate SACK if necessary.  We call this at the end of a packet.  */
int sctp_gen_sack(sctp_association_t *asoc, int force, sctp_cmd_seq_t *commands)
{
	__u32 ctsn, max_tsn_seen;
	sctp_chunk_t *sack;
	int error = 0;

	if (force)
		asoc->peer.sack_needed = 1;

	ctsn = sctp_tsnmap_get_ctsn(&asoc->peer.tsn_map);
	max_tsn_seen = sctp_tsnmap_get_max_tsn_seen(&asoc->peer.tsn_map);

	/* From 12.2 Parameters necessary per association (i.e. the TCB):
	 *
	 * Ack State : This flag indicates if the next received packet
	 * 	     : is to be responded to with a SACK. ...
	 *	     : When DATA chunks are out of order, SACK's
	 *           : are not delayed (see Section 6).
	 *
	 * [This is actually not mentioned in Section 6, but we
	 * implement it here anyway. --piggy]
	 */
        if (max_tsn_seen != ctsn)
		asoc->peer.sack_needed = 1;

	/* From 6.2  Acknowledgement on Reception of DATA Chunks:
	 *
	 * Section 4.2 of [RFC2581] SHOULD be followed. Specifically,
	 * an acknowledgement SHOULD be generated for at least every
	 * second packet (not every second DATA chunk) received, and
	 * SHOULD be generated within 200 ms of the arrival of any
	 * unacknowledged DATA chunk. ...
	 */
	if (!asoc->peer.sack_needed) {
		/* We will need a SACK for the next packet.  */
		asoc->peer.sack_needed = 1;
		goto out;
	} else {
		sack = sctp_make_sack(asoc);
		if (!sack)
			goto nomem;

		asoc->peer.sack_needed = 0;
		asoc->peer.next_dup_tsn = 0;

		error = sctp_push_outqueue(&asoc->outqueue, sack);

		/* Stop the SACK timer.  */
		sctp_add_cmd_sf(commands, SCTP_CMD_TIMER_STOP,
				SCTP_TO(SCTP_EVENT_TIMEOUT_SACK));
	}

out:
	return error;

nomem:
	error = -ENOMEM;
	return error;
}

/* Handle a duplicate TSN.  */
void sctp_do_TSNdup(sctp_association_t *asoc, sctp_chunk_t *chunk, long gap)
{
#if 0
	sctp_chunk_t *sack;

	/* Caution:  gap < 2 * SCTP_TSN_MAP_SIZE
	 * 	so gap can be negative.
	 *
	 *		--xguo
	 */

	/* Count this TSN.  */
	if (gap < SCTP_TSN_MAP_SIZE) {
		asoc->peer.tsn_map[gap]++;
	} else {
		asoc->peer.tsn_map_overflow[gap - SCTP_TSN_MAP_SIZE]++;
	}

	/* From 6.2  Acknowledgement on Reception of DATA Chunks
	 *
	 * When a packet arrives with duplicate DATA chunk(s)
	 * and with no new DATA chunk(s), the endpoint MUST
	 * immediately send a SACK with no delay. If a packet
	 * arrives with duplicate DATA chunk(s) bundled with
	 * new DATA chunks, the endpoint MAY immediately send a
	 * SACK.  Normally receipt of duplicate DATA chunks
	 * will occur when the original SACK chunk was lost and
	 * the peer's RTO has expired. The duplicate TSN
	 * number(s) SHOULD be reported in the SACK as
	 * duplicate.
	 */
	asoc->counters[SctpCounterAckState] = 2;
#endif /* 0 */
} /* sctp_do_TSNdup() */

#undef AP

/* When the T3-RTX timer expires, it calls this function to create the
 * relevant state machine event.
 */
void sctp_generate_t3_rtx_event(unsigned long peer)
{
	int error;
	sctp_transport_t *transport = (sctp_transport_t *) peer;
	sctp_association_t *asoc = transport->asoc;

	/* Check whether a task is in the sock.  */

	sctp_bh_lock_sock(asoc->base.sk);
	if (sock_owned_by_user(asoc->base.sk)) {
		SCTP_DEBUG_PRINTK("%s:Sock is busy.\n", __FUNCTION__);

		/* Try again later.  */
		if (!mod_timer(&transport->T3_rtx_timer, jiffies + (HZ/20)))
			sctp_transport_hold(transport);
		goto out_unlock;
	}

	/* Is this transport really dead and just waiting around for
	 * the timer to let go of the reference?
	 */
	if (transport->dead)
		goto out_unlock;

	/* Run through the state machine.  */
	error = sctp_do_sm(SCTP_EVENT_T_TIMEOUT,
			   SCTP_ST_TIMEOUT(SCTP_EVENT_TIMEOUT_T3_RTX),
			   asoc->state,
			   asoc->ep, asoc,
			   transport, GFP_ATOMIC);

	if (error)
		asoc->base.sk->err = -error;

out_unlock:
	sctp_bh_unlock_sock(asoc->base.sk);
	sctp_transport_put(transport);
}

/* This is a sa interface for producing timeout events.  It works
 * for timeouts which use the association as their parameter.
 */
static void sctp_generate_timeout_event(sctp_association_t *asoc,
					sctp_event_timeout_t timeout_type)
{
	int error = 0;

	sctp_bh_lock_sock(asoc->base.sk);
	if (sock_owned_by_user(asoc->base.sk)) {
		SCTP_DEBUG_PRINTK("%s:Sock is busy: timer %d\n",
				  __FUNCTION__,
				  timeout_type);

		/* Try again later.  */
		if (!mod_timer(&asoc->timers[timeout_type], jiffies + (HZ/20)))
			sctp_association_hold(asoc);
		goto out_unlock;
	}

	/* Is this association really dead and just waiting around for
	 * the timer to let go of the reference?
	 */
	if (asoc->base.dead)
		goto out_unlock;

	/* Run through the state machine.  */
	error = sctp_do_sm(SCTP_EVENT_T_TIMEOUT,
			   SCTP_ST_TIMEOUT(timeout_type),
			   asoc->state, asoc->ep, asoc,
			   (void *)timeout_type,
			   GFP_ATOMIC);

	if (error)
		asoc->base.sk->err = -error;

out_unlock:
	sctp_bh_unlock_sock(asoc->base.sk);
	sctp_association_put(asoc);
}

void sctp_generate_t1_cookie_event(unsigned long data)
{
	sctp_association_t *asoc = (sctp_association_t *) data;
	sctp_generate_timeout_event(asoc, SCTP_EVENT_TIMEOUT_T1_COOKIE);
}

void sctp_generate_t1_init_event(unsigned long data)
{
	sctp_association_t *asoc = (sctp_association_t *) data;
	sctp_generate_timeout_event(asoc, SCTP_EVENT_TIMEOUT_T1_INIT);
}

void sctp_generate_t2_shutdown_event(unsigned long data)
{
	sctp_association_t *asoc = (sctp_association_t *) data;
	sctp_generate_timeout_event(asoc, SCTP_EVENT_TIMEOUT_T2_SHUTDOWN);
}

void sctp_generate_t5_shutdown_guard_event(unsigned long data)
{
        sctp_association_t *asoc = (sctp_association_t *)data;
        sctp_generate_timeout_event(asoc,
				    SCTP_EVENT_TIMEOUT_T5_SHUTDOWN_GUARD);

} /* sctp_generate_t5_shutdown_guard_event() */

void sctp_generate_autoclose_event(unsigned long data)
{
	sctp_association_t *asoc = (sctp_association_t *) data;
	sctp_generate_timeout_event(asoc, SCTP_EVENT_TIMEOUT_AUTOCLOSE);
}

/* Generate a heart beat event.  If the sock is busy, reschedule.   Make
 * sure that the transport is still valid.
 */
void sctp_generate_heartbeat_event(unsigned long data)
{
	int error = 0;
	sctp_transport_t *transport = (sctp_transport_t *) data;
	sctp_association_t *asoc = transport->asoc;

	sctp_bh_lock_sock(asoc->base.sk);
	if (sock_owned_by_user(asoc->base.sk)) {
		SCTP_DEBUG_PRINTK("%s:Sock is busy.\n", __FUNCTION__);

		/* Try again later.  */
		if (!mod_timer(&transport->hb_timer, jiffies + (HZ/20)))
			sctp_transport_hold(transport);
		goto out_unlock;
	}

	/* Is this structure just waiting around for us to actually
	 * get destroyed?
	 */
	if (transport->dead)
		goto out_unlock;

	error = sctp_do_sm(SCTP_EVENT_T_TIMEOUT,
			   SCTP_ST_TIMEOUT(SCTP_EVENT_TIMEOUT_HEARTBEAT),
			   asoc->state,
			   asoc->ep, asoc,
			   transport, GFP_ATOMIC);

         if (error)
		 asoc->base.sk->err = -error;

out_unlock:
	sctp_bh_unlock_sock(asoc->base.sk);
	sctp_transport_put(transport);
}

/* Inject a SACK Timeout event into the state machine.  */
void sctp_generate_sack_event(unsigned long data)
{
	sctp_association_t *asoc = (sctp_association_t *) data;
	sctp_generate_timeout_event(asoc, SCTP_EVENT_TIMEOUT_SACK);
}

void sctp_generate_pmtu_raise_event(unsigned long data)
{
	sctp_association_t *asoc = (sctp_association_t *) data;
	sctp_generate_timeout_event(asoc, SCTP_EVENT_TIMEOUT_PMTU_RAISE);
}

sctp_timer_event_t *sctp_timer_events[SCTP_NUM_TIMEOUT_TYPES] = {
	NULL,
	sctp_generate_t1_cookie_event,
	sctp_generate_t1_init_event,
	sctp_generate_t2_shutdown_event,
	NULL,
	NULL,
	sctp_generate_t5_shutdown_guard_event,
	sctp_generate_heartbeat_event,
	sctp_generate_sack_event,
	sctp_generate_autoclose_event,
	sctp_generate_pmtu_raise_event,
};

/********************************************************************
 * 3rd Level Abstractions
 ********************************************************************/

/* RFC 2960 8.2 Path Failure Detection
 *
 * When its peer endpoint is multi-homed, an endpoint should keep a
 * error counter for each of the destination transport addresses of the
 * peer endpoint.
 *
 * Each time the T3-rtx timer expires on any address, or when a
 * HEARTBEAT sent to an idle address is not acknowledged within a RTO,
 * the error counter of that destination address will be incremented.
 * When the value in the error counter exceeds the protocol parameter
 * 'Path.Max.Retrans' of that destination address, the endpoint should
 * mark the destination transport address as inactive, and a
 * notification SHOULD be sent to the upper layer.
 *
 */
static void sctp_do_8_2_transport_strike(sctp_association_t *asoc,
					 sctp_transport_t *transport)
{
	/* The check for association's overall error counter exceeding the
	 * threshold is done in the state function.
	 */
	asoc->overall_error_count++;

	if (transport->active &&
	    (transport->error_count++ >= transport->error_threshold)) {
		SCTP_DEBUG_PRINTK("transport_strike: transport "
				  "IP:%d.%d.%d.%d failed.\n",
				  NIPQUAD(transport->ipaddr.v4.sin_addr));
		sctp_assoc_control_transport(asoc, transport,
					     SCTP_TRANSPORT_DOWN,
					     SCTP_FAILED_THRESHOLD);
	}

	/* E2) For the destination address for which the timer
	 * expires, set RTO <- RTO * 2 ("back off the timer").  The
	 * maximum value discussed in rule C7 above (RTO.max) may be
	 * used to provide an upper bound to this doubling operation.
	 */
	transport->rto = min((transport->rto * 2), transport->asoc->rto_max);
}

/* Worker routine to handle INIT command failure.  */
static void sctp_cmd_init_failed(sctp_cmd_seq_t *commands,
				 sctp_association_t *asoc)
{
	sctp_ulpevent_t *event;

	event = sctp_ulpevent_make_assoc_change(asoc,
						0,
						SCTP_CANT_STR_ASSOC,
						0, 0, 0,
						GFP_ATOMIC);

	if (event)
		sctp_add_cmd_sf(commands, SCTP_CMD_EVENT_ULP,
				SCTP_ULPEVENT(event));

	/* FIXME:  We need to handle data possibly either
	 * sent via COOKIE-ECHO bundling or just waiting in
	 * the transmit queue, if the user has enabled
	 * SEND_FAILED notifications.
	 */
	sctp_add_cmd_sf(commands, SCTP_CMD_DELETE_TCB, SCTP_NULL());
}

/* Worker routine to handle SCTP_CMD_ASSOC_FAILED.  */
static void sctp_cmd_assoc_failed(sctp_cmd_seq_t *commands,
				  sctp_association_t *asoc,
				  sctp_event_t event_type,
				  sctp_chunk_t *chunk)
{
	sctp_ulpevent_t *event;
	__u16 error = 0;

	if (event_type == SCTP_EVENT_T_PRIMITIVE)
		error = SCTP_ERROR_USER_ABORT;

	if (chunk && (SCTP_CID_ABORT == chunk->chunk_hdr->type) &&
	    (ntohs(chunk->chunk_hdr->length) >= (sizeof(struct sctp_chunkhdr) +
				 		 sizeof(struct sctp_errhdr)))) {
		error = ((sctp_errhdr_t *)chunk->skb->data)->cause;
	}

	event = sctp_ulpevent_make_assoc_change(asoc,
						0,
						SCTP_COMM_LOST,
						error, 0, 0,
						GFP_ATOMIC);

	if (event)
		sctp_add_cmd_sf(commands, SCTP_CMD_EVENT_ULP,
				SCTP_ULPEVENT(event));

	sctp_add_cmd_sf(commands, SCTP_CMD_NEW_STATE,
			SCTP_STATE(SCTP_STATE_CLOSED));

	/* FIXME:  We need to handle data that could not be sent or was not
	 * acked, if the user has enabled SEND_FAILED notifications.
	 */
	sctp_add_cmd_sf(commands, SCTP_CMD_DELETE_TCB, SCTP_NULL());
}

/* Process an init chunk (may be real INIT/INIT-ACK or an embedded INIT
 * inside the cookie.  In reality, this is only used for INIT-ACK processing
 * since all other cases use "temporary" associations and can do all
 * their work in statefuns directly. 
 */
static int sctp_cmd_process_init(sctp_cmd_seq_t *commands,
				 sctp_association_t *asoc,
				 sctp_chunk_t *chunk,
				 sctp_init_chunk_t *peer_init,
				 int priority)
{
	int error;

	/* We only process the init as a sideeffect in a single
	 * case.   This is when we process the INIT-ACK.   If we
	 * fail during INIT processing (due to malloc problems),
	 * just return the error and stop processing the stack.
	 */

	if (!sctp_process_init(asoc, chunk->chunk_hdr->type,
			       sctp_source(chunk), peer_init,
			       priority))
		error = -ENOMEM;
	else
		error = 0;

	return error;
}

/* Helper function to break out starting up of heartbeat timers.  */
static void sctp_cmd_hb_timers_start(sctp_cmd_seq_t *cmds,
				     sctp_association_t *asoc)
{
	sctp_transport_t *t;
	struct list_head *pos;

	/* Start a heartbeat timer for each transport on the association.
	 * hold a reference on the transport to make sure none of
	 * the needed data structures go away.
	 */
	list_for_each(pos, &asoc->peer.transport_addr_list) {
		t = list_entry(pos, sctp_transport_t, transports);
		if (!mod_timer(&t->hb_timer,
			       t->hb_interval + t->rto + jiffies)) {
			sctp_transport_hold(t);
		}
	}
}

/* Helper function to update the heartbeat timer. */
static void sctp_cmd_hb_timers_update(sctp_cmd_seq_t *cmds,
				   sctp_association_t *asoc,
				   sctp_transport_t *t)
{
	/* Update the heartbeat timer.  */
	if (!mod_timer(&t->hb_timer, t->hb_interval + t->rto + jiffies))
		sctp_transport_hold(t);
}

/* Helper function to break out SCTP_CMD_SET_BIND_ADDR handling.  */
void sctp_cmd_set_bind_addrs(sctp_cmd_seq_t *cmds, sctp_association_t *asoc,
			     sctp_bind_addr_t *bp)
{
	struct list_head *pos, *temp;

	list_for_each_safe(pos, temp, &bp->address_list) {
		list_del_init(pos);
		list_add_tail(pos, &asoc->base.bind_addr.address_list);
	}

	/* Free the temporary bind addr header, otherwise
	 * there will a memory leak.
	 */
	sctp_bind_addr_free(bp);
}

/* Helper function to handle the reception of an HEARTBEAT ACK.  */
static void sctp_cmd_transport_on(sctp_cmd_seq_t *cmds,
				  sctp_association_t *asoc,
				  sctp_transport_t *t, sctp_chunk_t *chunk)
{
	sctp_sender_hb_info_t *hbinfo;

	/* 8.3 Upon the receipt of the HEARTBEAT ACK, the sender of the
	 * HEARTBEAT should clear the error counter of the destination
	 * transport address to which the HEARTBEAT was sent.
	 * The association's overall error count is also cleared.
	 */
	t->error_count = 0;
	t->asoc->overall_error_count = 0;

	/* Mark the destination transport address as active if it is not so
	 * marked.
	 */
	if (!t->active)
		sctp_assoc_control_transport(asoc, t, SCTP_TRANSPORT_UP,
					     SCTP_HEARTBEAT_SUCCESS);

	/* The receiver of the HEARTBEAT ACK should also perform an
	 * RTT measurement for that destination transport address
	 * using the time value carried in the HEARTBEAT ACK chunk.
	 */
	hbinfo = (sctp_sender_hb_info_t *) chunk->skb->data;
	sctp_transport_update_rto(t, (jiffies - hbinfo->sent_at));
}

/* Helper function to do a transport reset at the expiry of the hearbeat
 * timer.
 */
static void sctp_cmd_transport_reset(sctp_cmd_seq_t *cmds,
				     sctp_association_t *asoc,
				     sctp_transport_t *t)
{
	sctp_transport_lower_cwnd(t, SCTP_LOWER_CWND_INACTIVE);

	/* Mark one strike against a transport.  */
	sctp_do_8_2_transport_strike(asoc, t);
}

/* Helper function to process the process SACK command.  */
static int sctp_cmd_process_sack(sctp_cmd_seq_t *cmds,
				 sctp_association_t *asoc,
				 sctp_sackhdr_t *sackh)
{
	int err;

	if (sctp_sack_outqueue(&asoc->outqueue, sackh)) {
		/* There are no more TSNs awaiting SACK.  */
		err = sctp_do_sm(SCTP_EVENT_T_OTHER,
				 SCTP_ST_OTHER(SCTP_EVENT_NO_PENDING_TSN),
				 asoc->state, asoc->ep, asoc, NULL,
				 GFP_ATOMIC);
	} else {
		/* Windows may have opened, so we need
		 * to check if we have DATA to transmit
		 */
		err = sctp_flush_outqueue(&asoc->outqueue, 0);
	}

	return err;
}

/* Helper function to set the timeout value for T2-SHUTDOWN timer and to set
 * the transport for a shutdown chunk.
 */
static void sctp_cmd_setup_t2(sctp_cmd_seq_t *cmds, sctp_association_t *asoc,
			      sctp_chunk_t *chunk)
{
	sctp_transport_t *t;

	t = sctp_assoc_choose_shutdown_transport(asoc);
	asoc->shutdown_last_sent_to = t;
	asoc->timeouts[SCTP_EVENT_TIMEOUT_T2_SHUTDOWN] = t->rto;
	chunk->transport = t;
}

/* Helper function to change the state of an association. */
static void sctp_cmd_new_state(sctp_cmd_seq_t *cmds, sctp_association_t *asoc,
			       sctp_state_t state)
{
	asoc->state = state;
	asoc->state_timestamp = jiffies;

	/* Wake up any process waiting for the association to
	 * get established.
	 */
	if ((SCTP_STATE_ESTABLISHED == asoc->state) &&
	    (waitqueue_active(&asoc->wait)))
		wake_up_interruptible(&asoc->wait);
}<|MERGE_RESOLUTION|>--- conflicted
+++ resolved
@@ -69,17 +69,10 @@
 static void sctp_cmd_init_failed(sctp_cmd_seq_t *, sctp_association_t *asoc);
 static void sctp_cmd_assoc_failed(sctp_cmd_seq_t *, sctp_association_t *asoc,
 				  sctp_event_t event_type, sctp_chunk_t *chunk);
-<<<<<<< HEAD
-static void sctp_cmd_process_init(sctp_cmd_seq_t *, sctp_association_t *asoc,
-				  sctp_chunk_t *chunk,
-				  sctp_init_chunk_t *peer_init,
-				  int priority);
-=======
 static int sctp_cmd_process_init(sctp_cmd_seq_t *, sctp_association_t *asoc,
 				 sctp_chunk_t *chunk,
 				 sctp_init_chunk_t *peer_init,
 				 int priority);
->>>>>>> 7851956a
 static void sctp_cmd_hb_timers_start(sctp_cmd_seq_t *, sctp_association_t *);
 static void sctp_cmd_hb_timers_update(sctp_cmd_seq_t *, sctp_association_t *,
 				      sctp_transport_t *);
@@ -677,11 +670,7 @@
 	}
 
 	/* Always try to quiet the other end.  In case of lost CWR,
-<<<<<<< HEAD
-	 * resend last_cwr_tsn.  
-=======
 	 * resend last_cwr_tsn.
->>>>>>> 7851956a
 	 */
 	repl = sctp_make_cwr(asoc, asoc->last_cwr_tsn, chunk);
 
