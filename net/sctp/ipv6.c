/* SCTP kernel reference Implementation
 * Copyright (c) 2001 Nokia, Inc.
 * Copyright (c) 2001 La Monte H.P. Yarroll
 * Copyright (c) 2002-2003 International Business Machines, Corp.
 *
 * This file is part of the SCTP kernel reference Implementation
 *
 * SCTP over IPv6.
 *
 * The SCTP reference implementation is free software;
 * you can redistribute it and/or modify it under the terms of
 * the GNU General Public License as published by
 * the Free Software Foundation; either version 2, or (at your option)
 * any later version.
 *
 * The SCTP reference implementation is distributed in the hope that it
 * will be useful, but WITHOUT ANY WARRANTY; without even the implied
 *                 ************************
 * warranty of MERCHANTABILITY or FITNESS FOR A PARTICULAR PURPOSE.
 * See the GNU General Public License for more details.
 *
 * You should have received a copy of the GNU General Public License
 * along with GNU CC; see the file COPYING.  If not, write to
 * the Free Software Foundation, 59 Temple Place - Suite 330,
 * Boston, MA 02111-1307, USA.
 *
 * Please send any bug reports or fixes you make to the
 * email address(es):
 *    lksctp developers <lksctp-developers@lists.sourceforge.net>
 *
 * Or submit a bug report through the following website:
 *    http://www.sf.net/projects/lksctp
 *
 * Written or modified by:
 *    Le Yanqun             <yanqun.le@nokia.com>
 *    Hui Huang		    <hui.huang@nokia.com>
 *    La Monte H.P. Yarroll <piggy@acm.org>
 *    Sridhar Samudrala	    <sri@us.ibm.com>
 *    Jon Grimm             <jgrimm@us.ibm.com>
 *
 * Based on:
 *      linux/net/ipv6/tcp_ipv6.c
 *
 * Any bugs reported given to us we will try to fix... any fixes shared will
 * be incorporated into the next SCTP release.
 */

#include <linux/module.h>
#include <linux/errno.h>
#include <linux/types.h>
#include <linux/socket.h>
#include <linux/sockios.h>
#include <linux/net.h>
#include <linux/sched.h>
#include <linux/in.h>
#include <linux/in6.h>
#include <linux/netdevice.h>
#include <linux/init.h>
#include <linux/ipsec.h>

#include <linux/ipv6.h>
#include <linux/icmpv6.h>
#include <linux/random.h>

#include <net/protocol.h>
#include <net/tcp.h>
#include <net/ndisc.h>
#include <net/ipv6.h>
#include <net/transp_v6.h>
#include <net/addrconf.h>
#include <net/ip6_route.h>
#include <net/inet_common.h>
#include <net/inet_ecn.h>
#include <net/sctp/sctp.h>

#include <asm/uaccess.h>

extern struct notifier_block sctp_inetaddr_notifier;

/* FIXME: This macro needs to be moved to a common header file. */
#define NIP6(addr) \
        ntohs((addr)->s6_addr16[0]), \
        ntohs((addr)->s6_addr16[1]), \
        ntohs((addr)->s6_addr16[2]), \
        ntohs((addr)->s6_addr16[3]), \
        ntohs((addr)->s6_addr16[4]), \
        ntohs((addr)->s6_addr16[5]), \
        ntohs((addr)->s6_addr16[6]), \
        ntohs((addr)->s6_addr16[7])

/* ICMP error handler. */
void sctp_v6_err(struct sk_buff *skb, struct inet6_skb_parm *opt,
		 int type, int code, int offset, __u32 info)
{
	struct ipv6hdr *iph = (struct ipv6hdr *)skb->data;
	struct sctphdr *sh = (struct sctphdr *)(skb->data + offset);
	struct sock *sk;
	sctp_endpoint_t *ep;
	sctp_association_t *asoc;
	struct sctp_transport *transport;
	struct ipv6_pinfo *np;
	char *saveip, *savesctp;
	int err;

	/* Fix up skb to look at the embedded net header. */
	saveip = skb->nh.raw;
	savesctp  = skb->h.raw;
	skb->nh.ipv6h = iph;
	skb->h.raw = (char *)sh;
	sk = sctp_err_lookup(AF_INET6, skb, sh, &ep, &asoc, &transport);
	/* Put back, the original pointers. */
	skb->nh.raw = saveip;
	skb->h.raw = savesctp;
	if (!sk) {
		ICMP6_INC_STATS_BH(Icmp6InErrors);
		return;
	}

	/* Warning:  The sock lock is held.  Remember to call 
	 * sctp_err_finish!
	 */

	switch (type) {
	case ICMPV6_PKT_TOOBIG:
		sctp_icmp_frag_needed(sk, asoc, transport, ntohl(info));
		goto out_unlock;
	default:
		break;
	}

	np = inet6_sk(sk);
	icmpv6_err_convert(type, code, &err);
	if (!sock_owned_by_user(sk) && np->recverr) {
		sk->err = err;
		sk->error_report(sk);
	} else {  /* Only an error on timeout */
		sk->err_soft = err;
	}

out_unlock:
	sctp_err_finish(sk, ep, asoc);
}

/* Based on tcp_v6_xmit() in tcp_ipv6.c. */
static int sctp_v6_xmit(struct sk_buff *skb, struct sctp_transport *transport, 
			int ipfragok)
{
	struct sock *sk = skb->sk;
	struct ipv6_pinfo *np = inet6_sk(sk);
	struct flowi fl;
	struct dst_entry *dst = skb->dst;
	struct rt6_info *rt6 = (struct rt6_info *)dst;

	fl.proto = sk->protocol;

	/* Fill in the dest address from the route entry passed with the skb
	 * and the source address from the transport.
	 */
	fl.fl6_dst = &rt6->rt6i_dst.addr;
	fl.fl6_src = &transport->saddr.v6.sin6_addr;

	fl.fl6_flowlabel = np->flow_label;
	IP6_ECN_flow_xmit(sk, fl.fl6_flowlabel);
	fl.oif = sk->bound_dev_if;
	fl.uli_u.ports.sport = inet_sk(sk)->sport;
	fl.uli_u.ports.dport = inet_sk(sk)->dport;

	if (np->opt && np->opt->srcrt) {
		struct rt0_hdr *rt0 = (struct rt0_hdr *) np->opt->srcrt;
		fl.nl_u.ip6_u.daddr = rt0->addr;
	}

	SCTP_DEBUG_PRINTK("%s: skb:%p, len:%d, "
			  "src:%04x:%04x:%04x:%04x:%04x:%04x:%04x:%04x "
			  "dst:%04x:%04x:%04x:%04x:%04x:%04x:%04x:%04x\n",
			  __FUNCTION__, skb, skb->len, NIP6(fl.fl6_src),
			  NIP6(fl.fl6_dst));

	SCTP_INC_STATS(SctpOutSCTPPacks);

	return ip6_xmit(sk, skb, &fl, np->opt);
}

/* Returns the dst cache entry for the given source and destination ip
 * addresses.
 */
struct dst_entry *sctp_v6_get_dst(sctp_association_t *asoc,
				  union sctp_addr *daddr,
				  union sctp_addr *saddr)
{
	struct dst_entry *dst;
	struct flowi fl = {
		.nl_u = { .ip6_u = { .daddr = &daddr->v6.sin6_addr, } } };

	SCTP_DEBUG_PRINTK("%s: DST=%04x:%04x:%04x:%04x:%04x:%04x:%04x:%04x ",
			  __FUNCTION__, NIP6(fl.fl6_dst));

	if (saddr) {
		fl.fl6_src = &saddr->v6.sin6_addr;
		SCTP_DEBUG_PRINTK(
			"SRC=%04x:%04x:%04x:%04x:%04x:%04x:%04x:%04x - ",
			NIP6(fl.fl6_src));
	}

	dst = ip6_route_output(NULL, &fl);
	if (dst) {
		struct rt6_info *rt;
		rt = (struct rt6_info *)dst;
		SCTP_DEBUG_PRINTK(
			"rt6_dst:%04x:%04x:%04x:%04x:%04x:%04x:%04x:%04x "
			"rt6_src:%04x:%04x:%04x:%04x:%04x:%04x:%04x:%04x\n",
			NIP6(&rt->rt6i_dst.addr), NIP6(&rt->rt6i_src.addr));
	} else {
		SCTP_DEBUG_PRINTK("NO ROUTE\n");
	}

	return dst;
}

/* Returns the number of consecutive initial bits that match in the 2 ipv6
 * addresses.
 */
static inline int sctp_v6_addr_match_len(union sctp_addr *s1,
					 union sctp_addr *s2)
{
	struct in6_addr *a1 = &s1->v6.sin6_addr;
	struct in6_addr *a2 = &s2->v6.sin6_addr;
	int i, j;

	for (i = 0; i < 4 ; i++) {
		__u32 a1xora2;

		a1xora2 = a1->s6_addr32[i] ^ a2->s6_addr32[i];

		if ((j = fls(ntohl(a1xora2))))
			return (i * 32 + 32 - j);
	}

	return (i*32);
}

/* Fills in the source address(saddr) based on the destination address(daddr)
 * and asoc's bind address list.
 */
void sctp_v6_get_saddr(sctp_association_t *asoc, struct dst_entry *dst,
		       union sctp_addr *daddr, union sctp_addr *saddr)
{
	sctp_bind_addr_t *bp;
	rwlock_t *addr_lock;
	struct sockaddr_storage_list *laddr;
	struct list_head *pos;
	sctp_scope_t scope;
	union sctp_addr *baddr = NULL;
	__u8 matchlen = 0;
	__u8 bmatchlen;

	SCTP_DEBUG_PRINTK("%s: asoc:%p dst:%p "
			  "daddr:%04x:%04x:%04x:%04x:%04x:%04x:%04x:%04x ",
			  __FUNCTION__, asoc, dst, NIP6(&daddr->v6.sin6_addr));

	if (!asoc) {
		ipv6_get_saddr(dst, &daddr->v6.sin6_addr, &saddr->v6.sin6_addr);
		SCTP_DEBUG_PRINTK("saddr from ipv6_get_saddr: "
				  "%04x:%04x:%04x:%04x:%04x:%04x:%04x:%04x\n",
				  NIP6(&saddr->v6.sin6_addr));
		return;
	}

	scope = sctp_scope(daddr);

	bp = &asoc->base.bind_addr;
	addr_lock = &asoc->base.addr_lock;

	/* Go through the bind address list and find the best source address
	 * that matches the scope of the destination address.
	 */
	sctp_read_lock(addr_lock);
	list_for_each(pos, &bp->address_list) {
		laddr = list_entry(pos, struct sockaddr_storage_list, list);
		if ((laddr->a.sa.sa_family == AF_INET6) &&
		    (scope <= sctp_scope(&laddr->a))) {
			bmatchlen = sctp_v6_addr_match_len(daddr, &laddr->a);
			if (!baddr || (matchlen < bmatchlen)) {
				baddr = &laddr->a;
				matchlen = bmatchlen;
			}
		}
	}

	if (baddr) {
		memcpy(saddr, baddr, sizeof(union sctp_addr));
		SCTP_DEBUG_PRINTK("saddr: "
				  "%04x:%04x:%04x:%04x:%04x:%04x:%04x:%04x\n",
				  NIP6(&saddr->v6.sin6_addr));
	} else {
		printk(KERN_ERR "%s: asoc:%p Could not find a valid source "
		       "address for the "
		       "dest:%04x:%04x:%04x:%04x:%04x:%04x:%04x:%04x\n",
		       __FUNCTION__, asoc, NIP6(&daddr->v6.sin6_addr));
	}

	sctp_read_unlock(addr_lock);
}

/* Make a copy of all potential local addresses. */
static void sctp_v6_copy_addrlist(struct list_head *addrlist,
				  struct net_device *dev)
{
	struct inet6_dev *in6_dev;
	struct inet6_ifaddr *ifp;
	struct sockaddr_storage_list *addr;

	read_lock(&addrconf_lock);
	if ((in6_dev = __in6_dev_get(dev)) == NULL) {
		read_unlock(&addrconf_lock);
		return;
	}

	read_lock(&in6_dev->lock);
	for (ifp = in6_dev->addr_list; ifp; ifp = ifp->if_next) {
		/* Add the address to the local list.  */
		addr = t_new(struct sockaddr_storage_list, GFP_ATOMIC);
		if (addr) {
			addr->a.v6.sin6_family = AF_INET6;
			addr->a.v6.sin6_port = 0;
			addr->a.v6.sin6_addr = ifp->addr;
			INIT_LIST_HEAD(&addr->list);
			list_add_tail(&addr->list, addrlist);
		}
	}

	read_unlock(&in6_dev->lock);
	read_unlock(&addrconf_lock);
}

/* Initialize a sockaddr_storage from in incoming skb. */
static void sctp_v6_from_skb(union sctp_addr *addr,struct sk_buff *skb,
			     int is_saddr)
{
	void *from;
	__u16 *port;
	struct sctphdr *sh;

	port = &addr->v6.sin6_port;
	addr->v6.sin6_family = AF_INET6;
	addr->v6.sin6_flowinfo = 0; /* FIXME */
	addr->v6.sin6_scope_id = 0; /* FIXME */

	sh = (struct sctphdr *) skb->h.raw;
	if (is_saddr) {
		*port  = ntohs(sh->source);
		from = &skb->nh.ipv6h->saddr;
	} else {
		*port = ntohs(sh->dest);
		from = &skb->nh.ipv6h->daddr;
	}
	ipv6_addr_copy(&addr->v6.sin6_addr, from);
}

/* Initialize an sctp_addr from a socket. */
static void sctp_v6_from_sk(union sctp_addr *addr, struct sock *sk)
{
	addr->v6.sin6_family = AF_INET6;
	addr->v6.sin6_port = inet_sk(sk)->num;
	addr->v6.sin6_addr = inet6_sk(sk)->rcv_saddr;
}

/* Initialize sk->rcv_saddr from sctp_addr. */
static void sctp_v6_to_sk(union sctp_addr *addr, struct sock *sk)
{
	inet6_sk(sk)->rcv_saddr = addr->v6.sin6_addr;
}

/* Initialize a sctp_addr from a dst_entry. */
static void sctp_v6_dst_saddr(union sctp_addr *addr, struct dst_entry *dst,
			      unsigned short port)
{
	struct rt6_info *rt = (struct rt6_info *)dst;
	addr->sa.sa_family = AF_INET6;
	addr->v6.sin6_port = port;
	ipv6_addr_copy(&addr->v6.sin6_addr, &rt->rt6i_src.addr);
}

/* Compare addresses exactly.  Well.. almost exactly; ignore scope_id
 * for now.  FIXME: v4-mapped-v6.
 */
static int sctp_v6_cmp_addr(const union sctp_addr *addr1,
			    const union sctp_addr *addr2)
{
	int match;
	if (addr1->sa.sa_family != addr2->sa.sa_family)
		return 0;
	match = !ipv6_addr_cmp((struct in6_addr *)&addr1->v6.sin6_addr,
			       (struct in6_addr *)&addr2->v6.sin6_addr);

	return match;
}

/* Initialize addr struct to INADDR_ANY. */
static void sctp_v6_inaddr_any(union sctp_addr *addr, unsigned short port)
{
	memset(addr, 0x00, sizeof(union sctp_addr));
	addr->v6.sin6_family = AF_INET6;
	addr->v6.sin6_port = port;
}

/* Is this a wildcard address? */
static int sctp_v6_is_any(const union sctp_addr *addr)
{
	int type;
	type = ipv6_addr_type((struct in6_addr *)&addr->v6.sin6_addr);
	return IPV6_ADDR_ANY == type;
}

/* Should this be available for binding?   */
static int sctp_v6_available(const union sctp_addr *addr)
{
	int type;
	struct in6_addr *in6 = (struct in6_addr *)&addr->v6.sin6_addr;

	type = ipv6_addr_type(in6);
	if (IPV6_ADDR_ANY == type)
		return 1;
	if (!(type & IPV6_ADDR_UNICAST))
		return 0;

	return ipv6_chk_addr(in6, NULL);
}


/* This function checks if the address is a valid address to be used for
 * SCTP.
 *
 * Output:
 * Return 0 - If the address is a non-unicast or an illegal address.
 * Return 1 - If the address is a unicast.
 */
static int sctp_v6_addr_valid(union sctp_addr *addr)
{
	int ret = ipv6_addr_type(&addr->v6.sin6_addr);

	/* FIXME:  v4-mapped-v6 address support. */

	/* Is this a non-unicast address */
	if (!(ret & IPV6_ADDR_UNICAST))
		return 0;

	return 1;
}

/* What is the scope of 'addr'?  */
static sctp_scope_t sctp_v6_scope(union sctp_addr *addr)
{
	int v6scope;
	sctp_scope_t retval;

	/* The IPv6 scope is really a set of bit fields.
	 * See IFA_* in <net/if_inet6.h>.  Map to a generic SCTP scope.
	 */

	v6scope = ipv6_addr_scope(&addr->v6.sin6_addr);
	switch (v6scope) {
	case IFA_HOST:
		retval = SCTP_SCOPE_LOOPBACK;
		break;
	case IFA_LINK:
		retval = SCTP_SCOPE_LINK;
		break;
	case IFA_SITE:
		retval = SCTP_SCOPE_PRIVATE;
		break;
	default:
		retval = SCTP_SCOPE_GLOBAL;
		break;
	};

	return retval;
}

<<<<<<< HEAD
/* Create and initialize a new sk for the socket to be returned by accept(). */ 
=======
/* Create and initialize a new sk for the socket to be returned by accept(). */
>>>>>>> a33b4399
struct sock *sctp_v6_create_accept_sk(struct sock *sk,
				      struct sctp_association *asoc)
{
	struct inet_opt *inet = inet_sk(sk);
	struct sock *newsk;
	struct inet_opt *newinet;
	struct ipv6_pinfo *newnp, *np = inet6_sk(sk);
	struct sctp6_sock *newsctp6sk;

	newsk = sk_alloc(PF_INET6, GFP_KERNEL, sizeof(struct sctp6_sock),
			 sk->slab);
	if (!newsk)
		goto out;

	sock_init_data(NULL, newsk);

	newsk->type = SOCK_STREAM;

	newsk->prot = sk->prot;
	newsk->no_check = sk->no_check;
	newsk->reuse = sk->reuse;

	newsk->destruct = inet_sock_destruct;
	newsk->zapped = 0;
	newsk->family = PF_INET6;
	newsk->protocol = IPPROTO_SCTP;
	newsk->backlog_rcv = sk->prot->backlog_rcv;

	newsctp6sk = (struct sctp6_sock *)newsk;
	newsctp6sk->pinet6 = &newsctp6sk->inet6;

	newinet = inet_sk(newsk);
	newnp = inet6_sk(newsk);

	memcpy(newnp, np, sizeof(struct ipv6_pinfo));

<<<<<<< HEAD
	ipv6_addr_copy(&newnp->daddr, &asoc->peer.primary_addr.v6.sin6_addr); 

	newinet->sport = inet->sport;
	newinet->dport = asoc->peer.port;
	
=======
	ipv6_addr_copy(&newnp->daddr, &asoc->peer.primary_addr.v6.sin6_addr);

	newinet->sport = inet->sport;
	newinet->dport = asoc->peer.port;

>>>>>>> a33b4399
#ifdef INET_REFCNT_DEBUG
	atomic_inc(&inet6_sock_nr);
	atomic_inc(&inet_sock_nr);
#endif

	if (0 != newsk->prot->init(newsk)) {
		inet_sock_release(newsk);
		newsk = NULL;
	}

out:
	return newsk;
}

/* Initialize a PF_INET6 socket msg_name. */
static void sctp_inet6_msgname(char *msgname, int *addr_len)
{
	struct sockaddr_in6 *sin6;

	sin6 = (struct sockaddr_in6 *)msgname;
	sin6->sin6_family = AF_INET6;
	sin6->sin6_flowinfo = 0;
	sin6->sin6_scope_id = 0;
	*addr_len = sizeof(struct sockaddr_in6);
}

/* Initialize a PF_INET msgname from a ulpevent. */
static void sctp_inet6_event_msgname(struct sctp_ulpevent *event, char *msgname,
				     int *addrlen)
{
	struct sockaddr_in6 *sin6, *sin6from;

	if (msgname) {
		union sctp_addr *addr;

		sctp_inet6_msgname(msgname, addrlen);
		sin6 = (struct sockaddr_in6 *)msgname;
		sin6->sin6_port = htons(event->asoc->peer.port);
		addr = &event->asoc->peer.primary_addr;

		/* Note: If we go to a common v6 format, this code
		 * will change.
		 */

		/* Map ipv4 address into v4-mapped-on-v6 address.  */
		if (AF_INET == addr->sa.sa_family) {
			/* FIXME: Easy, but there was no way to test this
			 * yet.
			 */
			return;
		}

		sin6from = &event->asoc->peer.primary_addr.v6;
		ipv6_addr_copy(&sin6->sin6_addr, &sin6from->sin6_addr);
	}
}

/* Initialize a msg_name from an inbound skb. */
static void sctp_inet6_skb_msgname(struct sk_buff *skb, char *msgname,
				   int *addr_len)
{
	struct sctphdr *sh;
	struct sockaddr_in6 *sin6;

	if (msgname) {
		sctp_inet6_msgname(msgname, addr_len);
		sin6 = (struct sockaddr_in6 *)msgname;
		sh = (struct sctphdr *)skb->h.raw;
		sin6->sin6_port = sh->source;

		/* FIXME: Map ipv4 address into v4-mapped-on-v6 address. */
		if (__constant_htons(ETH_P_IP) == skb->protocol) {
			/* FIXME: Easy, but there was no way to test this
			 * yet.
			 */
			return;
		}

		/* Otherwise, just copy the v6 address. */

		ipv6_addr_copy(&sin6->sin6_addr, &skb->nh.ipv6h->saddr);
		if (ipv6_addr_type(&sin6->sin6_addr) & IPV6_ADDR_LINKLOCAL) {
			struct inet6_skb_parm *opt =
				(struct inet6_skb_parm *) skb->cb;
			sin6->sin6_scope_id = opt->iif;
		}
	}
}

/* Do we support this AF? */
static int sctp_inet6_af_supported(sa_family_t family)
{
	/* FIXME:  v4-mapped-v6 addresses.  The I-D is still waffling
	 * on what to do with sockaddr formats for PF_INET6 sockets.
	 * For now assume we'll support both.
	 */
	switch (family) {
	case AF_INET6:
	case AF_INET:
		return 1;
	default:
		return 0;
	}
}

/* Address matching with wildcards allowed.  This extra level
 * of indirection lets us choose whether a PF_INET6 should
 * disallow any v4 addresses if we so choose.
 */
static int sctp_inet6_cmp_addr(const union sctp_addr *addr1,
			       const union sctp_addr *addr2,
			       struct sctp_opt *opt)
{
	struct sctp_af *af1, *af2;

	af1 = sctp_get_af_specific(addr1->sa.sa_family);
	af2 = sctp_get_af_specific(addr2->sa.sa_family);

	if (!af1 || !af2)
		return 0;
	/* Today, wildcard AF_INET/AF_INET6. */
	if (sctp_is_any(addr1) || sctp_is_any(addr2))
		return 1;

	if (addr1->sa.sa_family != addr2->sa.sa_family)
		return 0;

	return af1->cmp_addr(addr1, addr2);
}

/* Verify that the provided sockaddr looks bindable.   Common verification,
 * has already been taken care of.
 */
static int sctp_inet6_bind_verify(struct sctp_opt *opt, union sctp_addr *addr)
{
	struct sctp_af *af;

	/* ASSERT: address family has already been verified. */
	if (addr->sa.sa_family != AF_INET6) {
		af = sctp_get_af_specific(addr->sa.sa_family);
	} else
		af = opt->pf->af;

	return af->available(addr);
}

/* Fill in Supported Address Type information for INIT and INIT-ACK
 * chunks.   Note: In the future, we may want to look at sock options
 * to determine whether a PF_INET6 socket really wants to have IPV4
<<<<<<< HEAD
 * addresses.  
 * Returns number of addresses supported.
 */
static int sctp_inet6_supported_addrs(const struct sctp_opt *opt,
				      __u16 *types) 
=======
 * addresses.
 * Returns number of addresses supported.
 */
static int sctp_inet6_supported_addrs(const struct sctp_opt *opt,
				      __u16 *types)
>>>>>>> a33b4399
{
	types[0] = SCTP_PARAM_IPV4_ADDRESS;
	types[1] = SCTP_PARAM_IPV6_ADDRESS;
	return 2;
}

static struct proto_ops inet6_seqpacket_ops = {
	.family     = PF_INET6,
	.release    = inet6_release,
	.bind       = inet6_bind,
	.connect    = inet_dgram_connect,
	.socketpair = sock_no_socketpair,
	.accept     = inet_accept,
	.getname    = inet6_getname,
	.poll       = sctp_poll,
	.ioctl      = inet6_ioctl,
	.listen     = sctp_inet_listen,
	.shutdown   = inet_shutdown,
	.setsockopt = inet_setsockopt,
	.getsockopt = inet_getsockopt,
	.sendmsg    = inet_sendmsg,
	.recvmsg    = inet_recvmsg,
	.mmap       = sock_no_mmap,
};

static struct inet_protosw sctpv6_seqpacket_protosw = {
	.type          = SOCK_SEQPACKET,
	.protocol      = IPPROTO_SCTP,
	.prot 	       = &sctp_prot,
	.ops           = &inet6_seqpacket_ops,
	.capability    = -1,
	.no_check      = 0,
	.flags         = SCTP_PROTOSW_FLAG
};
static struct inet_protosw sctpv6_stream_protosw = {
	.type          = SOCK_STREAM,
	.protocol      = IPPROTO_SCTP,
	.prot 	       = &sctp_prot,
	.ops           = &inet6_seqpacket_ops,
	.capability    = -1,
	.no_check      = 0,
	.flags         = SCTP_PROTOSW_FLAG
};
<<<<<<< HEAD

static int sctp6_rcv(struct sk_buff **pskb)
{
	return sctp_rcv(*pskb);
}
=======
>>>>>>> a33b4399

static struct inet6_protocol sctpv6_protocol = {
	.handler      = sctp6_rcv,
	.err_handler  = sctp_v6_err,
};

static struct sctp_af sctp_ipv6_specific = {
	.sctp_xmit       = sctp_v6_xmit,
	.setsockopt      = ipv6_setsockopt,
	.getsockopt      = ipv6_getsockopt,
	.get_dst	 = sctp_v6_get_dst,
	.get_saddr	 = sctp_v6_get_saddr,
	.copy_addrlist   = sctp_v6_copy_addrlist,
	.from_skb        = sctp_v6_from_skb,
	.from_sk         = sctp_v6_from_sk,
	.to_sk           = sctp_v6_to_sk,
	.dst_saddr       = sctp_v6_dst_saddr,
	.cmp_addr        = sctp_v6_cmp_addr,
	.scope           = sctp_v6_scope,
	.addr_valid      = sctp_v6_addr_valid,
	.inaddr_any      = sctp_v6_inaddr_any,
	.is_any          = sctp_v6_is_any,
	.available       = sctp_v6_available,
	.net_header_len  = sizeof(struct ipv6hdr),
	.sockaddr_len    = sizeof(struct sockaddr_in6),
	.sa_family       = AF_INET6,
};

static struct sctp_pf sctp_pf_inet6_specific = {
	.event_msgname = sctp_inet6_event_msgname,
	.skb_msgname   = sctp_inet6_skb_msgname,
	.af_supported  = sctp_inet6_af_supported,
	.cmp_addr      = sctp_inet6_cmp_addr,
	.bind_verify   = sctp_inet6_bind_verify,
	.supported_addrs = sctp_inet6_supported_addrs,
	.create_accept_sk = sctp_v6_create_accept_sk,
	.af            = &sctp_ipv6_specific,
};

/* Initialize IPv6 support and register with inet6 stack.  */
int sctp_v6_init(void)
{
	/* Register inet6 protocol. */
	if (inet6_add_protocol(&sctpv6_protocol, IPPROTO_SCTP) < 0)
		return -EAGAIN;

	/* Add SCTPv6(UDP and TCP style) to inetsw6 linked list. */
	inet6_register_protosw(&sctpv6_seqpacket_protosw);
	inet6_register_protosw(&sctpv6_stream_protosw);

	/* Register the SCTP specfic PF_INET6 functions. */
	sctp_register_pf(&sctp_pf_inet6_specific, PF_INET6);

	/* Register the SCTP specfic AF_INET6 functions. */
	sctp_register_af(&sctp_ipv6_specific);

	/* Register notifier for inet6 address additions/deletions. */
	register_inet6addr_notifier(&sctp_inetaddr_notifier);

	return 0;
}

/* IPv6 specific exit support. */
void sctp_v6_exit(void)
{
	list_del(&sctp_ipv6_specific.list);
	inet6_del_protocol(&sctpv6_protocol, IPPROTO_SCTP);
	inet6_unregister_protosw(&sctpv6_seqpacket_protosw);
	inet6_unregister_protosw(&sctpv6_stream_protosw);
	unregister_inet6addr_notifier(&sctp_inetaddr_notifier);
}<|MERGE_RESOLUTION|>--- conflicted
+++ resolved
@@ -477,11 +477,7 @@
 	return retval;
 }
 
-<<<<<<< HEAD
-/* Create and initialize a new sk for the socket to be returned by accept(). */ 
-=======
 /* Create and initialize a new sk for the socket to be returned by accept(). */
->>>>>>> a33b4399
 struct sock *sctp_v6_create_accept_sk(struct sock *sk,
 				      struct sctp_association *asoc)
 {
@@ -518,19 +514,11 @@
 
 	memcpy(newnp, np, sizeof(struct ipv6_pinfo));
 
-<<<<<<< HEAD
-	ipv6_addr_copy(&newnp->daddr, &asoc->peer.primary_addr.v6.sin6_addr); 
+	ipv6_addr_copy(&newnp->daddr, &asoc->peer.primary_addr.v6.sin6_addr);
 
 	newinet->sport = inet->sport;
 	newinet->dport = asoc->peer.port;
-	
-=======
-	ipv6_addr_copy(&newnp->daddr, &asoc->peer.primary_addr.v6.sin6_addr);
-
-	newinet->sport = inet->sport;
-	newinet->dport = asoc->peer.port;
-
->>>>>>> a33b4399
+
 #ifdef INET_REFCNT_DEBUG
 	atomic_inc(&inet6_sock_nr);
 	atomic_inc(&inet_sock_nr);
@@ -680,19 +668,11 @@
 /* Fill in Supported Address Type information for INIT and INIT-ACK
  * chunks.   Note: In the future, we may want to look at sock options
  * to determine whether a PF_INET6 socket really wants to have IPV4
-<<<<<<< HEAD
- * addresses.  
- * Returns number of addresses supported.
- */
-static int sctp_inet6_supported_addrs(const struct sctp_opt *opt,
-				      __u16 *types) 
-=======
  * addresses.
  * Returns number of addresses supported.
  */
 static int sctp_inet6_supported_addrs(const struct sctp_opt *opt,
 				      __u16 *types)
->>>>>>> a33b4399
 {
 	types[0] = SCTP_PARAM_IPV4_ADDRESS;
 	types[1] = SCTP_PARAM_IPV6_ADDRESS;
@@ -736,14 +716,11 @@
 	.no_check      = 0,
 	.flags         = SCTP_PROTOSW_FLAG
 };
-<<<<<<< HEAD
 
 static int sctp6_rcv(struct sk_buff **pskb)
 {
 	return sctp_rcv(*pskb);
 }
-=======
->>>>>>> a33b4399
 
 static struct inet6_protocol sctpv6_protocol = {
 	.handler      = sctp6_rcv,
