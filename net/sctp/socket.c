/* Copyright (c) 1999-2000 Cisco, Inc.
 * Copyright (c) 1999-2001 Motorola, Inc.
 * Copyright (c) 2001-2003 International Business Machines, Corp.
 * Copyright (c) 2001-2003 Intel Corp.
 * Copyright (c) 2001-2002 Nokia, Inc.
 * Copyright (c) 2001 La Monte H.P. Yarroll
 *
 * This file is part of the SCTP kernel reference Implementation
 *
 * These functions interface with the sockets layer to implement the
 * SCTP Extensions for the Sockets API.
 *
 * Note that the descriptions from the specification are USER level
 * functions--this file is the functions which populate the struct proto
 * for SCTP which is the BOTTOM of the sockets interface.
 *
 * The SCTP reference implementation is free software;
 * you can redistribute it and/or modify it under the terms of
 * the GNU General Public License as published by
 * the Free Software Foundation; either version 2, or (at your option)
 * any later version.
 *
 * The SCTP reference implementation is distributed in the hope that it
 * will be useful, but WITHOUT ANY WARRANTY; without even the implied
 *                 ************************
 * warranty of MERCHANTABILITY or FITNESS FOR A PARTICULAR PURPOSE.
 * See the GNU General Public License for more details.
 *
 * You should have received a copy of the GNU General Public License
 * along with GNU CC; see the file COPYING.  If not, write to
 * the Free Software Foundation, 59 Temple Place - Suite 330,
 * Boston, MA 02111-1307, USA.
 *
 * Please send any bug reports or fixes you make to the
 * email address(es):
 *    lksctp developers <lksctp-developers@lists.sourceforge.net>
 *
 * Or submit a bug report through the following website:
 *    http://www.sf.net/projects/lksctp
 *
 * Written or modified by:
 *    La Monte H.P. Yarroll <piggy@acm.org>
 *    Narasimha Budihal     <narsi@refcode.org>
 *    Karl Knutson          <karl@athena.chicago.il.us>
 *    Jon Grimm             <jgrimm@us.ibm.com>
 *    Xingang Guo           <xingang.guo@intel.com>
 *    Daisy Chang           <daisyc@us.ibm.com>
 *    Sridhar Samudrala     <samudrala@us.ibm.com>
 *    Inaky Perez-Gonzalez  <inaky.gonzalez@intel.com>
 *    Ardelle Fan	    <ardelle.fan@intel.com>
 *
 * Any bugs reported given to us we will try to fix... any fixes shared will
 * be incorporated into the next SCTP release.
 */

#include <linux/config.h>
#include <linux/types.h>
#include <linux/kernel.h>
#include <linux/wait.h>
#include <linux/time.h>
#include <linux/ip.h>
#include <linux/fcntl.h>
#include <linux/poll.h>
#include <linux/init.h>
#include <linux/crypto.h>

#include <net/ip.h>
#include <net/icmp.h>
#include <net/route.h>
#include <net/ipv6.h>
#include <net/inet_common.h>

#include <linux/socket.h> /* for sa_family_t */
#include <net/sock.h>
#include <net/sctp/sctp.h>

/* WARNING:  Please do not remove the SCTP_STATIC attribute to
 * any of the functions below as they are used to export functions
 * used by a project regression testsuite.
 */

/* Forward declarations for internal helper functions. */
static int sctp_writeable(struct sock *sk);
static inline int sctp_wspace(struct sctp_association *asoc);
static inline void sctp_set_owner_w(struct sctp_chunk *chunk);
static void sctp_wfree(struct sk_buff *skb);
static int sctp_wait_for_sndbuf(struct sctp_association *, long *timeo_p,
				int msg_len);
static int sctp_wait_for_packet(struct sock * sk, int *err, long *timeo_p);
static int sctp_wait_for_connect(struct sctp_association *, long *timeo_p);
static int sctp_wait_for_accept(struct sock *sk, long timeo);
static void sctp_wait_for_close(struct sock *sk, long timeo);
static inline int sctp_verify_addr(struct sock *, union sctp_addr *, int);
static int sctp_bindx_add(struct sock *, struct sockaddr_storage *, int);
static int sctp_bindx_rem(struct sock *, struct sockaddr_storage *, int);
static int sctp_do_bind(struct sock *, union sctp_addr *, int);
static int sctp_autobind(struct sock *sk);
static void sctp_sock_migrate(struct sock *, struct sock *,
			      struct sctp_association *, sctp_socket_type_t);
static char *sctp_hmac_alg = SCTP_COOKIE_HMAC_ALG;

extern kmem_cache_t *sctp_bucket_cachep;

/* Look up the association by its id.  If this is not a UDP-style
 * socket, the ID field is always ignored.
 */
struct sctp_association *sctp_id2assoc(struct sock *sk, sctp_assoc_t id)
{
	struct sctp_association *asoc = NULL;

	/* If this is not a UDP-style socket, assoc id should be ignored. */
	if (!sctp_style(sk, UDP)) {
		/* Return NULL if the socket state is not ESTABLISHED. It 
		 * could be a TCP-style listening socket or a socket which
		 * hasn't yet called connect() to establish an association.
		 */
		if (!sctp_sstate(sk, ESTABLISHED))
			return NULL;

		/* Get the first and the only association from the list. */ 
		if (!list_empty(&sctp_sk(sk)->ep->asocs))
			asoc = list_entry(sctp_sk(sk)->ep->asocs.next,
					  struct sctp_association, asocs);
		return asoc;
	}

	/* First, verify that this is a kernel address. */
	if (sctp_is_valid_kaddr((unsigned long) id)) {
		struct sctp_association *temp;

		/* Verify that this _is_ an sctp_association
		 * data structure and if so, that the socket matches.
		 */
		temp = (struct sctp_association *)id;
		if ((SCTP_ASSOC_EYECATCHER == temp->eyecatcher) &&
		    (temp->base.sk == sk))
			asoc = temp;
	}

	return asoc;
}

/* Look up the transport from an address and an assoc id. If both address and
 * id are specified, the associations matching the address and the id should be
 * the same.
 */
struct sctp_transport *sctp_addr_id2transport(struct sock *sk,
					      struct sockaddr_storage *addr,
					      sctp_assoc_t id)
{
	struct sctp_association *addr_asoc = NULL, *id_asoc = NULL;
	struct sctp_transport *transport;

	addr_asoc = sctp_endpoint_lookup_assoc(sctp_sk(sk)->ep,
					       (union sctp_addr *)addr,
					       &transport);
	if (!addr_asoc)
		return NULL;

	id_asoc = sctp_id2assoc(sk, id);
	if (id_asoc && (id_asoc != addr_asoc))
		return NULL;

	return transport;
}

/* API 3.1.2 bind() - UDP Style Syntax
 * The syntax of bind() is,
 *
 *   ret = bind(int sd, struct sockaddr *addr, int addrlen);
 *
 *   sd      - the socket descriptor returned by socket().
 *   addr    - the address structure (struct sockaddr_in or struct
 *             sockaddr_in6 [RFC 2553]),
 *   addrlen - the size of the address structure.
 *
 * The caller should use struct sockaddr_storage described in RFC 2553
 * to represent addr for portability reason.
 */
int sctp_bind(struct sock *sk, struct sockaddr *uaddr, int addr_len)
{
	int retval = 0;

	sctp_lock_sock(sk);

	SCTP_DEBUG_PRINTK("sctp_bind(sk: %p, uaddr: %p, addr_len: %d)\n",
			  sk, uaddr, addr_len);

	/* Disallow binding twice. */
	if (!sctp_sk(sk)->ep->base.bind_addr.port)
		retval = sctp_do_bind(sk, (union sctp_addr *)uaddr,
				      addr_len);
	else
		retval = -EINVAL;

	sctp_release_sock(sk);

	return retval;
}

static long sctp_get_port_local(struct sock *, union sctp_addr *);

/* Verify this is a valid sockaddr. */
static struct sctp_af *sctp_sockaddr_af(struct sctp_opt *opt,
					union sctp_addr *addr, int len)
{
	struct sctp_af *af;

	/* Check minimum size.  */
	if (len < sizeof (struct sockaddr))
		return NULL;

	/* Does this PF support this AF? */
	if (!opt->pf->af_supported(addr->sa.sa_family))
		return NULL;

	/* If we get this far, af is valid. */
	af = sctp_get_af_specific(addr->sa.sa_family);

	if (len < af->sockaddr_len)
		return NULL;

	return af;
}

/* Bind a local address either to an endpoint or to an association.  */
SCTP_STATIC int sctp_do_bind(struct sock *sk, union sctp_addr *addr, int len)
{
	struct sctp_opt *sp = sctp_sk(sk);
	struct sctp_endpoint *ep = sp->ep;
	struct sctp_bind_addr *bp = &ep->base.bind_addr;
	struct sctp_af *af;
	unsigned short snum;
	int ret = 0;

	SCTP_DEBUG_PRINTK("sctp_do_bind(sk: %p, newaddr: %p, len: %d)\n",
			  sk, addr, len);

	/* Common sockaddr verification. */
	af = sctp_sockaddr_af(sp, addr, len);
	if (!af)
		return -EINVAL;

	/* PF specific bind() address verification. */
	if (!sp->pf->bind_verify(sp, addr))
		return -EADDRNOTAVAIL;

	snum= ntohs(addr->v4.sin_port);

	SCTP_DEBUG_PRINTK("sctp_do_bind: port: %d, new port: %d\n",
			  bp->port, snum);

	/* We must either be unbound, or bind to the same port.  */
	if (bp->port && (snum != bp->port)) {
		SCTP_DEBUG_PRINTK("sctp_do_bind:"
				  " New port %d does not match existing port "
				  "%d.\n", snum, bp->port);
		return -EINVAL;
	}

	if (snum && snum < PROT_SOCK && !capable(CAP_NET_BIND_SERVICE))
		return -EACCES;

	/* Make sure we are allowed to bind here.
	 * The function sctp_get_port_local() does duplicate address
	 * detection.
	 */
	if ((ret = sctp_get_port_local(sk, addr))) {
		if (ret == (long) sk) {
			/* This endpoint has a conflicting address. */
			return -EINVAL;
		} else {
			return -EADDRINUSE;
		}
	}

	/* Refresh ephemeral port.  */
	if (!snum)
		snum = inet_sk(sk)->num;

	/* Add the address to the bind address list.  */
	sctp_local_bh_disable();
	sctp_write_lock(&ep->base.addr_lock);

	/* Use GFP_ATOMIC since BHs are disabled.  */
	addr->v4.sin_port = ntohs(addr->v4.sin_port);
	ret = sctp_add_bind_addr(bp, addr, GFP_ATOMIC);
	addr->v4.sin_port = htons(addr->v4.sin_port);
	if (!ret && !bp->port)
		bp->port = snum;
	sctp_write_unlock(&ep->base.addr_lock);
	sctp_local_bh_enable();

	/* Copy back into socket for getsockname() use. */
	if (!ret) {
		inet_sk(sk)->sport = htons(inet_sk(sk)->num);
		af->to_sk_saddr(addr, sk);
	}

	return ret;
}

/* API 8.1 sctp_bindx()
 *
 * The syntax of sctp_bindx() is,
 *
 *   ret = sctp_bindx(int sd,
 *                    struct sockaddr_storage *addrs,
 * 		      int addrcnt,
 * 		      int flags);
 *
 * If sd is an IPv4 socket, the addresses passed must be IPv4 addresses.
 * If the sd is an IPv6 socket, the addresses passed can either be IPv4
 * or IPv6 addresses.
 *
 * A single address may be specified as INADDR_ANY or IPV6_ADDR_ANY, see
 * section 3.1.2 for this usage.
 *
 * addrs is a pointer to an array of one or more socket addresses.  Each
 * address is contained in a struct sockaddr_storage, so each address is
 * fixed length. The caller specifies the number of addresses in the
 * array with addrcnt.
 *
 * On success, sctp_bindx() returns 0. On failure, sctp_bindx() returns -1,
 * and sets errno to the appropriate error code. [ Editor's note: need
 * to fill in all error code? ]
 *
 * For SCTP, the port given in each socket address must be the same, or
 * sctp_bindx() will fail, setting errno to EINVAL .
 *
 * The flags parameter is formed from the bitwise OR of zero or
 * more of the following currently defined flags:
 *
 *     SCTP_BINDX_ADD_ADDR
 *     SCTP_BINDX_REM_ADDR
 *
 * SCTP_BIND_ADD_ADDR directs SCTP to add the given addresses to the
 * association, and SCTP_BIND_REM_ADDR directs SCTP to remove the given
 * addresses from the association. The two flags are mutually exclusive;
 * if both are given, sctp_bindx() will fail with EINVAL.  A caller may not
 * remove all addresses from an association; sctp_bindx() will reject such
 * an attempt with EINVAL.
 *
 * An application can use sctp_bindx(SCTP_BINDX_ADD_ADDR) to associate
 * additional addresses with an endpoint after calling bind().  Or use
 * sctp_bindx(SCTP_BINDX_REM_ADDR) to remove some addresses a listening
 * socket is associated with so that no new association accepted will be
 * associated with those addresses.
 *
 * SCTP_BIND_ADD_ADDR is defined as 0, so that it becomes the default
 * behavior for sctp_bindx() when no flags are given.
 *
 * Adding and removing addresses from a connected association is optional
 * functionality. Implementations that do not support this functionality
 * should return EOPNOTSUPP.
 *
 * NOTE: This could be integrated into sctp_setsockopt_bindx(),
 * but keeping it this way makes it easier if sometime sys_bindx is
 * added.
 */

/* Unprotected by locks. Call only with socket lock sk->sk_lock held! See
 * sctp_bindx() for a lock-protected call.
 */

static int __sctp_bindx(struct sock *sk, struct sockaddr_storage *addrs,
			int addrcnt, int flags)
{
	int retval = 0;

	SCTP_DEBUG_PRINTK("__sctp_bindx(sk: %p, addrs: %p, addrcnt: %d, "
			  "flags: %s)\n", sk, addrs, addrcnt,
			  (BINDX_ADD_ADDR == flags) ? "ADD" :
			  ((BINDX_REM_ADDR == flags) ? "REM" : "BOGUS"));

	switch (flags) {
	case BINDX_ADD_ADDR:
		retval = sctp_bindx_add(sk, addrs, addrcnt);
		break;

	case BINDX_REM_ADDR:
		retval = sctp_bindx_rem(sk, addrs, addrcnt);
		break;

	default:
		retval = -EINVAL;
		break;
        };

	return retval;
}

/* BINDX with locks.
 *
 * NOTE: Currently unused at all ...
 */
int sctp_bindx(struct sock *sk, struct sockaddr_storage *addrs, int addrcnt,
	       int flags)
{
	int retval;

	sctp_lock_sock(sk);
	retval = __sctp_bindx(sk, addrs, addrcnt, flags);
	sctp_release_sock(sk);

	return retval;
}

/* Add a list of addresses as bind addresses to local endpoint or
 * association.
 *
 * Basically run through each address specified in the addrs/addrcnt
 * array/length pair, determine if it is IPv6 or IPv4 and call
 * sctp_do_bind() on it.
 *
 * If any of them fails, then the operation will be reversed and the
 * ones that were added will be removed.
 *
 * Only __sctp_bindx() is supposed to call this function.
 */
int sctp_bindx_add(struct sock *sk, struct sockaddr_storage *addrs, int addrcnt)
{
	int cnt;
	int retval = 0;
	int addr_len;

	SCTP_DEBUG_PRINTK("sctp_bindx_add (sk: %p, addrs: %p, addrcnt: %d)\n",
			  sk, addrs, addrcnt);

	for (cnt = 0; cnt < addrcnt; cnt++) {
		/* The list may contain either IPv4 or IPv6 address;
		 * determine the address length for walking thru the list.
		 */
		switch (((struct sockaddr *)&addrs[cnt])->sa_family) {
		case AF_INET:
			addr_len = sizeof(struct sockaddr_in);
			break;

		case AF_INET6:
			addr_len = sizeof(struct sockaddr_in6);
			break;

		default:
			retval = -EINVAL;
			goto err_bindx_add;
		};

		retval = sctp_do_bind(sk, (union sctp_addr *)&addrs[cnt],
				      addr_len);

err_bindx_add:
		if (retval < 0) {
			/* Failed. Cleanup the ones that has been added */
			if (cnt > 0)
				sctp_bindx_rem(sk, addrs, cnt);
			return retval;
		}
	}

	/* Notify the peer(s), assuming we have (an) association(s).
	 * FIXME: for UDP, we have a 1-1-many mapping amongst sk, ep and asoc,
	 *        so we don't have to do much work on locating associations.
	 *
	 * However, when the separation of ep and asoc kicks in, especially
	 * for TCP style connection, it becomes n-1-n mapping.  We will need
	 * to do more fine work.  Until then, hold my peace.
	 *							--xguo
	 *
	 * Really, I don't think that will be a problem.  The bind()
	 * call on a socket will either know the endpoint
	 * (e.g. TCP-style listen()ing socket, or UDP-style socket),
	 * or exactly one association.  The former case is EXACTLY
	 * what we have now.  In the former case we know the
	 * association already.					--piggy
	 *
	 * This code will be working on either a UDP style or a TCP style
	 * socket, or say either an endpoint or an association. The socket
	 * type verification code need to be added later before calling the
	 * ADDIP code.
	 * 							--daisy
	 */

#ifdef CONFIG_IP_SCTP_ADDIP
	/* Add these addresses to all associations on this endpoint.  */
	if (retval >= 0) {
		struct list_head *pos;
		struct sctp_endpoint *ep;
		struct sctp_association *asoc;
		ep = sctp_sk(sk)->ep;

		list_for_each(pos, &ep->asocs) {
			asoc = list_entry(pos, struct sctp_association, asocs);

			sctp_addip_addr_config(asoc,
					       SCTP_PARAM_ADD_IP,
					       addrs, addrcnt);
		}
	}
#endif

	return retval;
}

/* Remove a list of addresses from bind addresses list.  Do not remove the
 * last address.
 *
 * Basically run through each address specified in the addrs/addrcnt
 * array/length pair, determine if it is IPv6 or IPv4 and call
 * sctp_del_bind() on it.
 *
 * If any of them fails, then the operation will be reversed and the
 * ones that were removed will be added back.
 *
 * At least one address has to be left; if only one address is
 * available, the operation will return -EBUSY.
 *
 * Only __sctp_bindx() is supposed to call this function.
 */
int sctp_bindx_rem(struct sock *sk, struct sockaddr_storage *addrs, int addrcnt)
{
	struct sctp_opt *sp = sctp_sk(sk);
	struct sctp_endpoint *ep = sp->ep;
	int cnt;
	struct sctp_bind_addr *bp = &ep->base.bind_addr;
	int retval = 0;
	union sctp_addr saveaddr;

	SCTP_DEBUG_PRINTK("sctp_bindx_rem (sk: %p, addrs: %p, addrcnt: %d)\n",
			  sk, addrs, addrcnt);

	for (cnt = 0; cnt < addrcnt; cnt++) {
		/* If there is only one bind address, there is nothing more
		 * to be removed (we need at least one address here).
		 */
		if (list_empty(&bp->address_list)) {
			retval = -EBUSY;
			goto err_bindx_rem;
		}

		/* The list may contain either IPv4 or IPv6 address;
		 * determine the address length for walking thru the list.
		 */
		switch (((struct sockaddr *)&addrs[cnt])->sa_family) {
		case AF_INET:
			saveaddr = *((union sctp_addr *)
				     &addrs[cnt]);
			saveaddr.v4.sin_port = ntohs(saveaddr.v4.sin_port);
			/* Verify the port.  */
			if (saveaddr.v4.sin_port != bp->port) {
				retval = -EINVAL;
				goto err_bindx_rem;
			}
			break;

		case AF_INET6:
			saveaddr = *((union sctp_addr *)
				     &addrs[cnt]);
			saveaddr.v6.sin6_port =
				ntohs(saveaddr.v6.sin6_port);
			/* verify the port */
			if (saveaddr.v6.sin6_port != bp->port) {
				retval = -EINVAL;
				goto err_bindx_rem;
			}
			break;

		default:
			retval = -EINVAL;
			goto err_bindx_rem;
		};

		/* FIXME - There is probably a need to check if sk->sk_saddr and
		 * sk->sk_rcv_addr are currently set to one of the addresses to
		 * be removed. This is something which needs to be looked into
		 * when we are fixing the outstanding issues with multi-homing
		 * socket routing and failover schemes. Refer to comments in
		 * sctp_do_bind(). -daisy
		 */
		sctp_local_bh_disable();
		sctp_write_lock(&ep->base.addr_lock);

		retval = sctp_del_bind_addr(bp, &saveaddr);

		sctp_write_unlock(&ep->base.addr_lock);
		sctp_local_bh_enable();

err_bindx_rem:
		if (retval < 0) {
			/* Failed. Add the ones that has been removed back */
			if (cnt > 0)
				sctp_bindx_add(sk, addrs, cnt);
			return retval;
		}
	}

	/*
	 * This code will be working on either a UDP style or a TCP style
	 * socket, * or say either an endpoint or an association. The socket
	 * type verification code need to be added later before calling the
	 * ADDIP code.
	 * 							--daisy
	 */
#ifdef CONFIG_IP_SCTP_ADDIP
	/* Remove these addresses from all associations on this endpoint.  */
	if (retval >= 0) {
		struct list_head *pos;
		struct sctp_endpoint *ep;
		struct sctp_association *asoc;

		ep = sctp_sk(sk)->ep;
		list_for_each(pos, &ep->asocs) {
			asoc = list_entry(pos, struct sctp_association, asocs);
			sctp_addip_addr_config(asoc, SCTP_PARAM_DEL_IP,
					       addrs, addrcnt);
		}
	}
#endif
	return retval;
}

/* Helper for tunneling sys_bindx() requests through sctp_setsockopt()
 *
 * Basically do nothing but copying the addresses from user to kernel
 * land and invoking sctp_bindx on the sk. This is used for tunneling
 * the sctp_bindx() [sys_bindx()] request through sctp_setsockopt()
 * from userspace.
 *
 * Note I don't use move_addr_to_kernel(): the reason is we would be
 * iterating over an array of struct sockaddr_storage passing always
 * what we know is a good size (sizeof (struct sock...)), so it is
 * pointless. Instead check the whole area for read access and copy
 * it.
 *
 * We don't use copy_from_user() for optimization: we first do the
 * sanity checks (buffer size -fast- and access check-healthy
 * pointer); if all of those succeed, then we can alloc the memory
 * (expensive operation) needed to copy the data to kernel. Then we do
 * the copying without checking the user space area
 * (__copy_from_user()).
 *
 * On exit there is no need to do sockfd_put(), sys_setsockopt() does
 * it.
 *
 * sk        The sk of the socket
 * addrs     The pointer to the addresses in user land
 * addrssize Size of the addrs buffer
 * op        Operation to perform (add or remove, see the flags of
 *           sctp_bindx)
 *
 * Returns 0 if ok, <0 errno code on error.
 */
SCTP_STATIC int sctp_setsockopt_bindx(struct sock* sk,
				      struct sockaddr_storage *addrs,
				      int addrssize, int op)
{
	struct sockaddr_storage *kaddrs;
	int err;
	size_t addrcnt;

	SCTP_DEBUG_PRINTK("sctp_do_setsocktopt_bindx: sk %p addrs %p"
			  " addrssize %d opt %d\n", sk, addrs, addrssize, op);

	/* Do we have an integer number of structs sockaddr_storage?  */
	if (unlikely(addrssize <= 0 ||
		     addrssize % sizeof(struct sockaddr_storage) != 0))
		return -EINVAL;

	/* Check the user passed a healthy pointer.  */
	if (unlikely(!access_ok(VERIFY_READ, addrs, addrssize)))
		return -EFAULT;

	/* Alloc space for the address array in kernel memory.  */
	kaddrs = (struct sockaddr_storage *) kmalloc(addrssize, GFP_KERNEL);
	if (unlikely(!kaddrs))
		return -ENOMEM;

	if (copy_from_user(kaddrs, addrs, addrssize)) {
		kfree(kaddrs);
		return -EFAULT;
	}

	addrcnt = addrssize / sizeof(struct sockaddr_storage);
	err = __sctp_bindx(sk, kaddrs, addrcnt, op);   /* Do the work. */
	kfree(kaddrs);

	return err;
}

/* API 3.1.4 close() - UDP Style Syntax
 * Applications use close() to perform graceful shutdown (as described in
 * Section 10.1 of [SCTP]) on ALL the associations currently represented
 * by a UDP-style socket.
 *
 * The syntax is
 *
 *   ret = close(int sd);
 *
 *   sd      - the socket descriptor of the associations to be closed.
 *
 * To gracefully shutdown a specific association represented by the
 * UDP-style socket, an application should use the sendmsg() call,
 * passing no user data, but including the appropriate flag in the
 * ancillary data (see Section xxxx).
 *
 * If sd in the close() call is a branched-off socket representing only
 * one association, the shutdown is performed on that association only.
 *
 * 4.1.6 close() - TCP Style Syntax
 *
 * Applications use close() to gracefully close down an association.
 *
 * The syntax is:
 *
 *    int close(int sd);
 *
 *      sd      - the socket descriptor of the association to be closed.
 *
 * After an application calls close() on a socket descriptor, no further
 * socket operations will succeed on that descriptor.
 *
 * API 7.1.4 SO_LINGER
 *
 * An application using the TCP-style socket can use this option to
 * perform the SCTP ABORT primitive.  The linger option structure is:
 *
 *  struct  linger {
 *     int     l_onoff;                // option on/off
 *     int     l_linger;               // linger time
 * };
 *
 * To enable the option, set l_onoff to 1.  If the l_linger value is set
 * to 0, calling close() is the same as the ABORT primitive.  If the
 * value is set to a negative value, the setsockopt() call will return
 * an error.  If the value is set to a positive value linger_time, the
 * close() can be blocked for at most linger_time ms.  If the graceful
 * shutdown phase does not finish during this period, close() will
 * return but the graceful shutdown phase continues in the system.
 */
SCTP_STATIC void sctp_close(struct sock *sk, long timeout)
{
	struct sctp_endpoint *ep;
	struct sctp_association *asoc;
	struct list_head *pos, *temp;

	SCTP_DEBUG_PRINTK("sctp_close(sk: 0x%p, timeout:%ld)\n", sk, timeout);

	sctp_lock_sock(sk);
	sk->sk_shutdown = SHUTDOWN_MASK;

	ep = sctp_sk(sk)->ep;

	/* Walk all associations on a socket, not on an endpoint.  */
	list_for_each_safe(pos, temp, &ep->asocs) {
		asoc = list_entry(pos, struct sctp_association, asocs);

		if (sctp_style(sk, TCP)) {
			/* A closed association can still be in the list if
			 * it belongs to a TCP-style listening socket that is
			 * not yet accepted. If so, free it. If not, send an
			 * ABORT or SHUTDOWN based on the linger options.
			 */
			if (sctp_state(asoc, CLOSED)) {
				sctp_unhash_established(asoc);
				sctp_association_free(asoc);

			} else if (sock_flag(sk, SOCK_LINGER) &&
				   !sk->sk_lingertime)
				sctp_primitive_ABORT(asoc, NULL);
			else
				sctp_primitive_SHUTDOWN(asoc, NULL);
		} else
			sctp_primitive_SHUTDOWN(asoc, NULL);
	}

	/* Clean up any skbs sitting on the receive queue.  */
	skb_queue_purge(&sk->sk_receive_queue);
	skb_queue_purge(&sctp_sk(sk)->pd_lobby);

	/* On a TCP-style socket, block for at most linger_time if set. */
	if (sctp_style(sk, TCP) && timeout)
		sctp_wait_for_close(sk, timeout);

	/* This will run the backlog queue.  */
	sctp_release_sock(sk);

	/* Supposedly, no process has access to the socket, but
	 * the net layers still may.
	 */
	sctp_local_bh_disable();
	sctp_bh_lock_sock(sk);

	/* Hold the sock, since inet_sock_release() will put sock_put()
	 * and we have just a little more cleanup.
	 */
	sock_hold(sk);
	inet_sock_release(sk);

	sctp_bh_unlock_sock(sk);
	sctp_local_bh_enable();

	sock_put(sk);

	SCTP_DBG_OBJCNT_DEC(sock);
}

/* Handle EPIPE error. */
static int sctp_error(struct sock *sk, int flags, int err)
{
	if (err == -EPIPE)
		err = sock_error(sk) ? : -EPIPE;
	if (err == -EPIPE && !(flags & MSG_NOSIGNAL))
		send_sig(SIGPIPE, current, 0);
	return err;
}

/* API 3.1.3 sendmsg() - UDP Style Syntax
 *
 * An application uses sendmsg() and recvmsg() calls to transmit data to
 * and receive data from its peer.
 *
 *  ssize_t sendmsg(int socket, const struct msghdr *message,
 *                  int flags);
 *
 *  socket  - the socket descriptor of the endpoint.
 *  message - pointer to the msghdr structure which contains a single
 *            user message and possibly some ancillary data.
 *
 *            See Section 5 for complete description of the data
 *            structures.
 *
 *  flags   - flags sent or received with the user message, see Section
 *            5 for complete description of the flags.
 *
 * Note:  This function could use a rewrite especially when explicit
 * connect support comes in.
 */
/* BUG:  We do not implement the equivalent of wait_for_tcp_memory(). */

SCTP_STATIC int sctp_msghdr_parse(const struct msghdr *, sctp_cmsgs_t *);

SCTP_STATIC int sctp_sendmsg(struct kiocb *iocb, struct sock *sk,
			     struct msghdr *msg, int msg_len)
{
	struct sctp_opt *sp;
	struct sctp_endpoint *ep;
	struct sctp_association *new_asoc=NULL, *asoc=NULL;
	struct sctp_transport *transport, *chunk_tp;
	struct sctp_chunk *chunk;
	union sctp_addr to;
	struct sockaddr *msg_name = NULL;
	struct sctp_sndrcvinfo default_sinfo = { 0 };
	struct sctp_sndrcvinfo *sinfo;
	struct sctp_initmsg *sinit;
	sctp_assoc_t associd = NULL;
	sctp_cmsgs_t cmsgs = { 0 };
	int err;
	sctp_scope_t scope;
	long timeo;
	__u16 sinfo_flags = 0;
	struct sctp_datamsg *datamsg;
	struct list_head *pos;
	int msg_flags = msg->msg_flags;

	SCTP_DEBUG_PRINTK("sctp_sendmsg(sk: %p, msg: %p, msg_len: %d)\n",
			  sk, msg, msg_len);

	err = 0;
	sp = sctp_sk(sk);
	ep = sp->ep;

	SCTP_DEBUG_PRINTK("Using endpoint: %s.\n", ep->debug_name);

	/* We cannot send a message over a TCP-style listening socket. */
	if (sctp_style(sk, TCP) && sctp_sstate(sk, LISTENING)) {
		err = -EPIPE;
		goto out_nounlock;
	}

	/* Parse out the SCTP CMSGs.  */
	err = sctp_msghdr_parse(msg, &cmsgs);

	if (err) {
		SCTP_DEBUG_PRINTK("msghdr parse err = %x\n", err);
		goto out_nounlock;
	}

	/* Fetch the destination address for this packet.  This
	 * address only selects the association--it is not necessarily
	 * the address we will send to.
	 * For a peeled-off socket, msg_name is ignored.
	 */
	if (!sctp_style(sk, UDP_HIGH_BANDWIDTH) && msg->msg_name) {
		int msg_namelen = msg->msg_namelen;

		err = sctp_verify_addr(sk, (union sctp_addr *)msg->msg_name,
				       msg_namelen);
		if (err)
			return err;

		if (msg_namelen > sizeof(to))
			msg_namelen = sizeof(to);
		memcpy(&to, msg->msg_name, msg_namelen);
		SCTP_DEBUG_PRINTK("Just memcpy'd. msg_name is "
				  "0x%x:%u.\n",
				  to.v4.sin_addr.s_addr, to.v4.sin_port);

		to.v4.sin_port = ntohs(to.v4.sin_port);
		msg_name = msg->msg_name;
	}

	sinfo = cmsgs.info;
	sinit = cmsgs.init;

	/* Did the user specify SNDRCVINFO?  */
	if (sinfo) {
		sinfo_flags = sinfo->sinfo_flags;
		associd = sinfo->sinfo_assoc_id;
	}

	SCTP_DEBUG_PRINTK("msg_len: %Zd, sinfo_flags: 0x%x\n",
			  msg_len, sinfo_flags);

	/* MSG_EOF or MSG_ABORT cannot be set on a TCP-style socket. */
	if (sctp_style(sk, TCP) && (sinfo_flags & (MSG_EOF | MSG_ABORT))) {
		err = -EINVAL;
		goto out_nounlock;
	}

	/* If MSG_EOF is set, no data can be sent. Disallow sending zero
	 * length messages when MSG_EOF|MSG_ABORT is not set.
	 * If MSG_ABORT is set, the message length could be non zero with
	 * the msg_iov set to the user abort reason.
 	 */
	if (((sinfo_flags & MSG_EOF) && (msg_len > 0)) ||
	    (!(sinfo_flags & (MSG_EOF|MSG_ABORT)) && (msg_len == 0))) {
		err = -EINVAL;
		goto out_nounlock;
	}

	/* If MSG_ADDR_OVER is set, there must be an address
	 * specified in msg_name.
	 */
	if ((sinfo_flags & MSG_ADDR_OVER) && (!msg->msg_name)) {
		err = -EINVAL;
		goto out_nounlock;
	}

	transport = NULL;

	SCTP_DEBUG_PRINTK("About to look up association.\n");

	sctp_lock_sock(sk);

	/* If a msg_name has been specified, assume this is to be used.  */
	if (msg_name) {
		/* Look for a matching association on the endpoint. */
		asoc = sctp_endpoint_lookup_assoc(ep, &to, &transport);
		if (!asoc) {
			/* If we could not find a matching association on the
			 * endpoint, make sure that it is not a TCP-style
			 * socket that already has an association or there is
			 * no peeled-off association on another socket.
			 */
			if ((sctp_style(sk, TCP) &&
			     sctp_sstate(sk, ESTABLISHED)) ||
			    sctp_endpoint_is_peeled_off(ep, &to)) {
				err = -EADDRNOTAVAIL;
				goto out_unlock;
			}
		}
	} else {
		asoc = sctp_id2assoc(sk, associd);
		if (!asoc) {
			err = -EPIPE;
			goto out_unlock;
		}
	}

	if (asoc) {
		SCTP_DEBUG_PRINTK("Just looked up association: %p.\n", asoc);

		/* We cannot send a message on a TCP-style SCTP_SS_ESTABLISHED
		 * socket that has an association in CLOSED state. This can
		 * happen when an accepted socket has an association that is
		 * already CLOSED.
		 */
		if (sctp_state(asoc, CLOSED) && sctp_style(sk, TCP)) {
			err = -EPIPE;
			goto out_unlock;
		}

		if (sinfo_flags & MSG_EOF) {
			SCTP_DEBUG_PRINTK("Shutting down association: %p\n",
					  asoc);
			sctp_primitive_SHUTDOWN(asoc, NULL);
			err = 0;
			goto out_unlock;
		}
		if (sinfo_flags & MSG_ABORT) {
			SCTP_DEBUG_PRINTK("Aborting association: %p\n", asoc);
			sctp_primitive_ABORT(asoc, msg);
			err = 0;
			goto out_unlock;
		}
	}

	/* Do we need to create the association?  */
	if (!asoc) {
		SCTP_DEBUG_PRINTK("There is no association yet.\n");

		/* Check for invalid stream against the stream counts,
		 * either the default or the user specified stream counts.
		 */
		if (sinfo) {
			if (!sinit || (sinit && !sinit->sinit_num_ostreams)) {
				/* Check against the defaults. */
				if (sinfo->sinfo_stream >=
				    sp->initmsg.sinit_num_ostreams) {
					err = -EINVAL;
					goto out_unlock;
				}
			} else {
				/* Check against the requested.  */
				if (sinfo->sinfo_stream >=
				    sinit->sinit_num_ostreams) {
					err = -EINVAL;
					goto out_unlock;
				}
			}
		}

		/*
		 * API 3.1.2 bind() - UDP Style Syntax
		 * If a bind() or sctp_bindx() is not called prior to a
		 * sendmsg() call that initiates a new association, the
		 * system picks an ephemeral port and will choose an address
		 * set equivalent to binding with a wildcard address.
		 */
		if (!ep->base.bind_addr.port) {
			if (sctp_autobind(sk)) {
				err = -EAGAIN;
				goto out_unlock;
			}
		}

		scope = sctp_scope(&to);
		new_asoc = sctp_association_new(ep, sk, scope, GFP_KERNEL);
		if (!new_asoc) {
			err = -ENOMEM;
			goto out_unlock;
		}
		asoc = new_asoc;

		/* If the SCTP_INIT ancillary data is specified, set all
		 * the association init values accordingly.
		 */
		if (sinit) {
			if (sinit->sinit_num_ostreams) {
				asoc->c.sinit_num_ostreams =
					sinit->sinit_num_ostreams;
			}
			if (sinit->sinit_max_instreams) {
				asoc->c.sinit_max_instreams =
					sinit->sinit_max_instreams;
			}
			if (sinit->sinit_max_attempts) {
				asoc->max_init_attempts
					= sinit->sinit_max_attempts;
			}
			if (sinit->sinit_max_init_timeo) {
				asoc->max_init_timeo
					= sinit->sinit_max_init_timeo * HZ;
			}
		}

		/* Prime the peer's transport structures.  */
		transport = sctp_assoc_add_peer(asoc, &to, GFP_KERNEL);
		if (!transport) {
			err = -ENOMEM;
			goto out_free;
		}
		err = sctp_assoc_set_bind_addr_from_ep(asoc, GFP_KERNEL);
		if (err < 0) {
			err = -ENOMEM;
			goto out_free;
		}
	}

	/* ASSERT: we have a valid association at this point.  */
	SCTP_DEBUG_PRINTK("We have a valid association.\n");

	if (!sinfo) {
		/* If the user didn't specify SNDRCVINFO, make up one with
		 * some defaults.
		 */
		default_sinfo.sinfo_stream = asoc->default_stream;
		default_sinfo.sinfo_flags = asoc->default_flags;
		default_sinfo.sinfo_ppid = asoc->default_ppid;
		default_sinfo.sinfo_context = asoc->default_context;
		default_sinfo.sinfo_timetolive = asoc->default_timetolive;
		default_sinfo.sinfo_assoc_id = sctp_assoc2id(asoc);
		sinfo = &default_sinfo;
	}

	/* API 7.1.7, the sndbuf size per association bounds the
	 * maximum size of data that can be sent in a single send call.
	 */
	if (msg_len > sk->sk_sndbuf) {
		err = -EMSGSIZE;
		goto out_free;
	}

	/* If fragmentation is disabled and the message length exceeds the
	 * association fragmentation point, return EMSGSIZE.  The I-D
	 * does not specify what this error is, but this looks like
	 * a great fit.
	 */
	if (sctp_sk(sk)->disable_fragments && (msg_len > asoc->frag_point)) {
		err = -EMSGSIZE;
		goto out_free;
	}

	if (sinfo) {
		/* Check for invalid stream. */
		if (sinfo->sinfo_stream >= asoc->c.sinit_num_ostreams) {
			err = -EINVAL;
			goto out_free;
		}
	}

	timeo = sock_sndtimeo(sk, msg->msg_flags & MSG_DONTWAIT);
	if (!sctp_wspace(asoc)) {
		err = sctp_wait_for_sndbuf(asoc, &timeo, msg_len);
		if (err)
			goto out_free;
	}

	/* If an address is passed with the sendto/sendmsg call, it is used
	 * to override the primary destination address in the TCP model, or
	 * when MSG_ADDR_OVER flag is set in the UDP model.
	 */
	if ((sctp_style(sk, TCP) && msg_name) ||
	    (sinfo_flags & MSG_ADDR_OVER)) {
		chunk_tp = sctp_assoc_lookup_paddr(asoc, &to);
		if (!chunk_tp) {
			err = -EINVAL;
			goto out_free;
		}
	} else
		chunk_tp = NULL;

	/* Auto-connect, if we aren't connected already. */
	if (sctp_state(asoc, CLOSED)) {
		err = sctp_primitive_ASSOCIATE(asoc, NULL);
		if (err < 0)
			goto out_free;
		SCTP_DEBUG_PRINTK("We associated primitively.\n");
	}

	/* Break the message into multiple chunks of maximum size. */
	datamsg = sctp_datamsg_from_user(asoc, sinfo, msg, msg_len);
	if (!datamsg) {
		err = -ENOMEM;
		goto out_free;
	}

	/* Now send the (possibly) fragmented message. */
	list_for_each(pos, &datamsg->chunks) {
		chunk = list_entry(pos, struct sctp_chunk, frag_list);
		sctp_datamsg_track(chunk);

		/* Do accounting for the write space.  */
		sctp_set_owner_w(chunk);

		chunk->transport = chunk_tp;

		/* Send it to the lower layers.  Note:  all chunks
		 * must either fail or succeed.   The lower layer
		 * works that way today.  Keep it that way or this
		 * breaks.
		 */
		err = sctp_primitive_SEND(asoc, chunk);
		/* Did the lower layer accept the chunk? */
		if (err)
			sctp_chunk_free(chunk);
		SCTP_DEBUG_PRINTK("We sent primitively.\n");
	}

	sctp_datamsg_free(datamsg);
	if (err)
		goto out_free;
	else
		err = msg_len;

	/* If we are already past ASSOCIATE, the lower
	 * layers are responsible for association cleanup.
	 */
	goto out_unlock;

out_free:
	if (new_asoc)
		sctp_association_free(asoc);
out_unlock:
	sctp_release_sock(sk);

out_nounlock:
	return sctp_error(sk, msg_flags, err);

#if 0
do_sock_err:
	if (msg_len)
		err = msg_len;
	else
		err = sock_error(sk);
	goto out;

do_interrupted:
	if (msg_len)
		err = msg_len;
	goto out;
#endif /* 0 */
}

/* This is an extended version of skb_pull() that removes the data from the
 * start of a skb even when data is spread across the list of skb's in the
 * frag_list. len specifies the total amount of data that needs to be removed.
 * when 'len' bytes could be removed from the skb, it returns 0.
 * If 'len' exceeds the total skb length,  it returns the no. of bytes that
 * could not be removed.
 */
static int sctp_skb_pull(struct sk_buff *skb, int len)
{
	struct sk_buff *list;
	int skb_len = skb_headlen(skb);
	int rlen;

	if (len <= skb_len) {
		__skb_pull(skb, len);
		return 0;
	}
	len -= skb_len;
	__skb_pull(skb, skb_len);

	for (list = skb_shinfo(skb)->frag_list; list; list = list->next) {
		rlen = sctp_skb_pull(list, len);
		skb->len -= (len-rlen);
		skb->data_len -= (len-rlen);

		if (!rlen)
			return 0;

		len = rlen;
	}

	return len;
}

/* API 3.1.3  recvmsg() - UDP Style Syntax
 *
 *  ssize_t recvmsg(int socket, struct msghdr *message,
 *                    int flags);
 *
 *  socket  - the socket descriptor of the endpoint.
 *  message - pointer to the msghdr structure which contains a single
 *            user message and possibly some ancillary data.
 *
 *            See Section 5 for complete description of the data
 *            structures.
 *
 *  flags   - flags sent or received with the user message, see Section
 *            5 for complete description of the flags.
 */
static struct sk_buff *sctp_skb_recv_datagram(struct sock *, int, int, int *);

SCTP_STATIC int sctp_recvmsg(struct kiocb *iocb, struct sock *sk,
			     struct msghdr *msg, int len, int noblock,
			     int flags, int *addr_len)
{
	struct sctp_ulpevent *event = NULL;
	struct sctp_opt *sp = sctp_sk(sk);
	struct sk_buff *skb;
	int copied;
	int err = 0;
	int skb_len;

	SCTP_DEBUG_PRINTK("sctp_recvmsg(%s: %p, %s: %p, %s: %d, %s: %d, %s: "
			  "0x%x, %s: %p)\n", "sk", sk, "msghdr", msg,
			  "len", len, "knoblauch", noblock,
			  "flags", flags, "addr_len", addr_len);

	sctp_lock_sock(sk);

	if (sctp_style(sk, TCP) && !sctp_sstate(sk, ESTABLISHED)) {
		err = -ENOTCONN;
		goto out;
	}

	skb = sctp_skb_recv_datagram(sk, flags, noblock, &err);
	if (!skb)
		goto out;

	/* Get the total length of the skb including any skb's in the
	 * frag_list.
	 */
	skb_len = skb->len;

	copied = skb_len;
	if (copied > len)
		copied = len;

	err = skb_copy_datagram_iovec(skb, 0, msg->msg_iov, copied);

	event = sctp_skb2event(skb);

	if (err)
		goto out_free;

	sock_recv_timestamp(msg, sk, skb);
	if (sctp_ulpevent_is_notification(event)) {
		msg->msg_flags |= MSG_NOTIFICATION;
		sp->pf->event_msgname(event, msg->msg_name, addr_len);
	} else {
		sp->pf->skb_msgname(skb, msg->msg_name, addr_len);
	}

	/* Check if we allow SCTP_SNDRCVINFO. */
	if (sp->subscribe.sctp_data_io_event)
		sctp_ulpevent_read_sndrcvinfo(event, msg);
#if 0
	/* FIXME: we should be calling IP/IPv6 layers.  */
	if (sk->sk_protinfo.af_inet.cmsg_flags)
		ip_cmsg_recv(msg, skb);
#endif

	err = copied;

	/* If skb's length exceeds the user's buffer, update the skb and
	 * push it back to the receive_queue so that the next call to
	 * recvmsg() will return the remaining data. Don't set MSG_EOR.
	 */
	if (skb_len > copied) {
		msg->msg_flags &= ~MSG_EOR;
		if (flags & MSG_PEEK)
			goto out_free;
		sctp_skb_pull(skb, copied);
		skb_queue_head(&sk->sk_receive_queue, skb);

		/* When only partial message is copied to the user, increase
		 * rwnd by that amount. If all the data in the skb is read,
		 * rwnd is updated when the skb's destructor is called via
		 * sctp_ulpevent_free().
		 */
		sctp_assoc_rwnd_increase(event->asoc, copied);
		goto out;
	} else if ((event->msg_flags & MSG_NOTIFICATION) ||
		   (event->msg_flags & MSG_EOR))
		msg->msg_flags |= MSG_EOR;
	else
		msg->msg_flags &= ~MSG_EOR;

out_free:
	sctp_ulpevent_free(event); /* Free the skb. */
out:
	sctp_release_sock(sk);
	return err;
}

/* 7.1.12 Enable/Disable message fragmentation (SCTP_DISABLE_FRAGMENTS)
 *
 * This option is a on/off flag.  If enabled no SCTP message
 * fragmentation will be performed.  Instead if a message being sent
 * exceeds the current PMTU size, the message will NOT be sent and
 * instead a error will be indicated to the user.
 */
static int sctp_setsockopt_disable_fragments(struct sock *sk,
						    char *optval, int optlen)
{
	int val;

	if (optlen < sizeof(int))
		return -EINVAL;

	if (get_user(val, (int *)optval))
		return -EFAULT;

	sctp_sk(sk)->disable_fragments = (val == 0) ? 0 : 1;

	return 0;
}

static int sctp_setsockopt_events(struct sock *sk, char *optval,
					int optlen)
{
	if (optlen != sizeof(struct sctp_event_subscribe))
		return -EINVAL;
	if (copy_from_user(&sctp_sk(sk)->subscribe, optval, optlen))
		return -EFAULT;
	return 0;
}

/* 7.1.8 Automatic Close of associations (SCTP_AUTOCLOSE)
 *
 * This socket option is applicable to the UDP-style socket only.  When
 * set it will cause associations that are idle for more than the
 * specified number of seconds to automatically close.  An association
 * being idle is defined an association that has NOT sent or received
 * user data.  The special value of '0' indicates that no automatic
 * close of any associations should be performed.  The option expects an
 * integer defining the number of seconds of idle time before an
 * association is closed.
 */
static int sctp_setsockopt_autoclose(struct sock *sk, char *optval,
					    int optlen)
{
	struct sctp_opt *sp = sctp_sk(sk);

	/* Applicable to UDP-style socket only */
	if (sctp_style(sk, TCP))
		return -EOPNOTSUPP;
	if (optlen != sizeof(int))
		return -EINVAL;
	if (copy_from_user(&sp->autoclose, optval, optlen))
		return -EFAULT;

	sp->ep->timeouts[SCTP_EVENT_TIMEOUT_AUTOCLOSE] = sp->autoclose * HZ;
	return 0;
}

/* 7.1.13 Peer Address Parameters (SCTP_SET_PEER_ADDR_PARAMS)
 *
 * Applications can enable or disable heartbeats for any peer address of
 * an association, modify an address's heartbeat interval, force a
 * heartbeat to be sent immediately, and adjust the address's maximum
 * number of retransmissions sent before an address is considered
 * unreachable.  The following structure is used to access and modify an
 * address's parameters:
 *
 *  struct sctp_paddrparams {
 *      sctp_assoc_t            spp_assoc_id;
 *      struct sockaddr_storage spp_address;
 *      uint32_t                spp_hbinterval;
 *      uint16_t                spp_pathmaxrxt;
 *  };
 *
 *   spp_assoc_id    - (UDP style socket) This is filled in the application,
 *                     and identifies the association for this query.
 *   spp_address     - This specifies which address is of interest.
 *   spp_hbinterval  - This contains the value of the heartbeat interval,
 *                     in milliseconds.  A value of 0, when modifying the
 *                     parameter, specifies that the heartbeat on this
 *                     address should be disabled. A value of UINT32_MAX
 *                     (4294967295), when modifying the parameter,
 *                     specifies that a heartbeat should be sent
 *                     immediately to the peer address, and the current
 *                     interval should remain unchanged.
 *   spp_pathmaxrxt  - This contains the maximum number of
 *                     retransmissions before this address shall be
 *                     considered unreachable.
 */ 
static int sctp_setsockopt_peer_addr_params(struct sock *sk,
					    char *optval, int optlen)
{
	struct sctp_paddrparams params;
	struct sctp_transport *trans;
	int error;

	if (optlen != sizeof(struct sctp_paddrparams))
		return -EINVAL;
	if (copy_from_user(&params, optval, optlen))
		return -EFAULT;

	trans = sctp_addr_id2transport(sk, &params.spp_address,
				       params.spp_assoc_id);
	if (!trans)
		return -EINVAL;

	/* Applications can enable or disable heartbeats for any peer address
	 * of an association, modify an address's heartbeat interval, force a
	 * heartbeat to be sent immediately, and adjust the address's maximum
	 * number of retransmissions sent before an address is considered
	 * unreachable.
	 *
	 * The value of the heartbeat interval, in milliseconds. A value of
	 * UINT32_MAX (4294967295), when modifying the parameter, specifies
	 * that a heartbeat should be sent immediately to the peer address,
	 * and the current interval should remain unchanged.
	 */
	if (0xffffffff == params.spp_hbinterval) {
		error = sctp_primitive_REQUESTHEARTBEAT (trans->asoc, trans);
		if (error)
			return error;
	} else {
	/* The value of the heartbeat interval, in milliseconds. A value of 0,
	 * when modifying the parameter, specifies that the heartbeat on this
	 * address should be disabled.
	 */
		if (params.spp_hbinterval) {
			trans->hb_allowed = 1;
			trans->hb_interval = params.spp_hbinterval * HZ / 1000;
		} else
			trans->hb_allowed = 0;
	}

	/* spp_pathmaxrxt contains the maximum number of retransmissions
	 * before this address shall be considered unreachable.
	 */
	trans->error_threshold = params.spp_pathmaxrxt;

	return 0;
}

/* 7.1.3 Initialization Parameters (SCTP_INITMSG)
 *
 * Applications can specify protocol parameters for the default association
 * initialization.  The option name argument to setsockopt() and getsockopt()
 * is SCTP_INITMSG.
 *
 * Setting initialization parameters is effective only on an unconnected
 * socket (for UDP-style sockets only future associations are effected
 * by the change).  With TCP-style sockets, this option is inherited by
 * sockets derived from a listener socket.
 */
static int sctp_setsockopt_initmsg(struct sock *sk, char *optval, int optlen)
{
	if (optlen != sizeof(struct sctp_initmsg))
		return -EINVAL;
	if (copy_from_user(&sctp_sk(sk)->initmsg, optval, optlen))
		return -EFAULT;
	return 0;
}

/*
 * 7.1.14 Set default send parameters (SET_DEFAULT_SEND_PARAM)
 *
 *   Applications that wish to use the sendto() system call may wish to
 *   specify a default set of parameters that would normally be supplied
 *   through the inclusion of ancillary data.  This socket option allows
 *   such an application to set the default sctp_sndrcvinfo structure.
 *   The application that wishes to use this socket option simply passes
 *   in to this call the sctp_sndrcvinfo structure defined in Section
 *   5.2.2) The input parameters accepted by this call include
 *   sinfo_stream, sinfo_flags, sinfo_ppid, sinfo_context,
 *   sinfo_timetolive.  The user must provide the sinfo_assoc_id field in
 *   to this call if the caller is using the UDP model.
 */
static int sctp_setsockopt_default_send_param(struct sock *sk,
						char *optval, int optlen)
{
	struct sctp_sndrcvinfo info;
	struct sctp_association *asoc;
	struct sctp_opt *sp = sctp_sk(sk);

	if (optlen != sizeof(struct sctp_sndrcvinfo))
		return -EINVAL;
	if (copy_from_user(&info, optval, optlen))
		return -EFAULT;

	asoc = sctp_id2assoc(sk, info.sinfo_assoc_id);
	if (!asoc && info.sinfo_assoc_id && sctp_style(sk, UDP))
		return -EINVAL;

	if (asoc) {
		asoc->default_stream = info.sinfo_stream;
		asoc->default_flags = info.sinfo_flags;
		asoc->default_ppid = info.sinfo_ppid;
		asoc->default_context = info.sinfo_context;
		asoc->default_timetolive = info.sinfo_timetolive;
	} else {
		sp->default_stream = info.sinfo_stream;
		sp->default_flags = info.sinfo_flags;
		sp->default_ppid = info.sinfo_ppid;
		sp->default_context = info.sinfo_context;
		sp->default_timetolive = info.sinfo_timetolive;
	}

	return 0;
}

/* 7.1.10 Set Peer Primary Address (SCTP_SET_PEER_PRIMARY_ADDR)
 *
 * Requests that the local SCTP stack use the enclosed peer address as
 * the association primary.  The enclosed address must be one of the
 * association peer's addresses.
 */
static int sctp_setsockopt_peer_prim(struct sock *sk, char *optval, int optlen)
{
	struct sctp_setpeerprim prim;
	struct sctp_transport *trans;

	if (optlen != sizeof(struct sctp_setpeerprim))
		return -EINVAL;

	if (copy_from_user(&prim, optval, sizeof(struct sctp_setpeerprim)))
		return -EFAULT;

	trans = sctp_addr_id2transport(sk, &prim.sspp_addr, prim.sspp_assoc_id);
	if (!trans)
		return -EINVAL;

	sctp_assoc_set_primary(trans->asoc, trans);

	return 0;
}

/*
 * 7.1.5 SCTP_NODELAY
 *
 * Turn on/off any Nagle-like algorithm.  This means that packets are
 * generally sent as soon as possible and no unnecessary delays are
 * introduced, at the cost of more packets in the network.  Expects an
 *  integer boolean flag.
 */
static int sctp_setsockopt_nodelay(struct sock *sk, char *optval,
					int optlen)
{
	int val;

	if (optlen < sizeof(int))
		return -EINVAL;
	if (get_user(val, (int *)optval))
		return -EFAULT;

	sctp_sk(sk)->nodelay = (val == 0) ? 0 : 1;
	return 0;
}

/*
 * 7.1.16 Set/clear IPv4 mapped addresses (SCTP_I_WANT_MAPPED_V4_ADDR)
 *
 * This socket option is a boolean flag which turns on or off mapped V4
 * addresses.  If this option is turned on and the socket is type
 * PF_INET6, then IPv4 addresses will be mapped to V6 representation.
 * If this option is turned off, then no mapping will be done of V4
 * addresses and a user will receive both PF_INET6 and PF_INET type
 * addresses on the socket.
 */
static int sctp_setsockopt_mappedv4(struct sock *sk, char *optval, int optlen)
{
	int val;

	if (optlen < sizeof(int))
		return -EINVAL;
	if (get_user(val, (int *)optval))
		return -EFAULT;
	/* FIXME: Put real support here. */

	return -ENOPROTOOPT;
}

/*
 * 7.1.17 Set the maximum fragrmentation size (SCTP_MAXSEG)
 *
 * This socket option specifies the maximum size to put in any outgoing
 * SCTP chunk.  If a message is larger than this size it will be
 * fragmented by SCTP into the specified size.  Note that the underlying
 * SCTP implementation may fragment into smaller sized chunks when the
 * PMTU of the underlying association is smaller than the value set by
 * the user.
 */
static int sctp_setsockopt_maxseg(struct sock *sk, char *optval, int optlen)
{
	int val;

	if (optlen < sizeof(int))
		return -EINVAL;
	if (get_user(val, (int *)optval))
		return -EFAULT;
	if ((val < 8) || (val > SCTP_MAX_CHUNK_LEN))
		return -EINVAL;
	sctp_sk(sk)->user_frag = val;

	return 0;
}

/* API 6.2 setsockopt(), getsockopt()
 *
 * Applications use setsockopt() and getsockopt() to set or retrieve
 * socket options.  Socket options are used to change the default
 * behavior of sockets calls.  They are described in Section 7.
 *
 * The syntax is:
 *
 *   ret = getsockopt(int sd, int level, int optname, void *optval,
 *                    int *optlen);
 *   ret = setsockopt(int sd, int level, int optname, const void *optval,
 *                    int optlen);
 *
 *   sd      - the socket descript.
 *   level   - set to IPPROTO_SCTP for all SCTP options.
 *   optname - the option name.
 *   optval  - the buffer to store the value of the option.
 *   optlen  - the size of the buffer.
 */
SCTP_STATIC int sctp_setsockopt(struct sock *sk, int level, int optname,
				char *optval, int optlen)
{
	int retval = 0;
	char *tmp;

	SCTP_DEBUG_PRINTK("sctp_setsockopt(sk: %p... optname: %d)\n",
			  sk, optname);

	/* I can hardly begin to describe how wrong this is.  This is
	 * so broken as to be worse than useless.  The API draft
	 * REALLY is NOT helpful here...  I am not convinced that the
	 * semantics of setsockopt() with a level OTHER THAN SOL_SCTP
	 * are at all well-founded.
	 */
	if (level != SOL_SCTP) {
		struct sctp_af *af = sctp_sk(sk)->pf->af;
		retval = af->setsockopt(sk, level, optname, optval, optlen);
		goto out_nounlock;
	}

	sctp_lock_sock(sk);

	switch (optname) {
	case SCTP_SOCKOPT_DEBUG_NAME:
		/* BUG! we don't ever seem to free this memory. --jgrimm */
		if (NULL == (tmp = kmalloc(optlen + 1, GFP_KERNEL))) {
			retval = -ENOMEM;
			goto out_unlock;
		}

		if (copy_from_user(tmp, optval, optlen)) {
			retval = -EFAULT;
			goto out_unlock;
		}
		tmp[optlen] = '\000';
		sctp_sk(sk)->ep->debug_name = tmp;
		break;

	case SCTP_SOCKOPT_BINDX_ADD:
		/* 'optlen' is the size of the addresses buffer. */
		retval = sctp_setsockopt_bindx(sk, (struct sockaddr_storage *)
					       optval, optlen, BINDX_ADD_ADDR);
		break;

	case SCTP_SOCKOPT_BINDX_REM:
		/* 'optlen' is the size of the addresses buffer. */
		retval = sctp_setsockopt_bindx(sk, (struct sockaddr_storage *)
					       optval, optlen, BINDX_REM_ADDR);
		break;

	case SCTP_DISABLE_FRAGMENTS:
		retval = sctp_setsockopt_disable_fragments(sk, optval, optlen);
		break;

	case SCTP_SET_EVENTS:
		retval = sctp_setsockopt_events(sk, optval, optlen);
		break;

	case SCTP_AUTOCLOSE:
		retval = sctp_setsockopt_autoclose(sk, optval, optlen);
		break;

	case SCTP_SET_PEER_ADDR_PARAMS:
		retval = sctp_setsockopt_peer_addr_params(sk, optval, optlen);
		break;

	case SCTP_INITMSG:
		retval = sctp_setsockopt_initmsg(sk, optval, optlen);
		break;
	case SCTP_SET_DEFAULT_SEND_PARAM:
		retval = sctp_setsockopt_default_send_param(sk, optval,
							    optlen);
		break;
	case SCTP_SET_PEER_PRIMARY_ADDR:
		retval = sctp_setsockopt_peer_prim(sk, optval, optlen);
		break;
	case SCTP_NODELAY:
		retval = sctp_setsockopt_nodelay(sk, optval, optlen);
		break;
	case SCTP_I_WANT_MAPPED_V4_ADDR:
		retval = sctp_setsockopt_mappedv4(sk, optval, optlen);
		break;
	case SCTP_MAXSEG:
		retval = sctp_setsockopt_maxseg(sk, optval, optlen);
		break;
	default:
		retval = -ENOPROTOOPT;
		break;
	};

out_unlock:
	sctp_release_sock(sk);

out_nounlock:
	return retval;
}

/* API 3.1.6 connect() - UDP Style Syntax
 *
 * An application may use the connect() call in the UDP model to initiate an
 * association without sending data.
 *
 * The syntax is:
 *
 * ret = connect(int sd, const struct sockaddr *nam, socklen_t len);
 *
 * sd: the socket descriptor to have a new association added to.
 *
 * nam: the address structure (either struct sockaddr_in or struct
 *    sockaddr_in6 defined in RFC2553 [7]).
 *
 * len: the size of the address.
 */
SCTP_STATIC int sctp_connect(struct sock *sk, struct sockaddr *uaddr,
			     int addr_len)
{
	struct sctp_opt *sp;
	struct sctp_endpoint *ep;
	struct sctp_association *asoc;
	struct sctp_transport *transport;
	union sctp_addr to;
	struct sctp_af *af;
	sctp_scope_t scope;
	long timeo;
	int err = 0;

	sctp_lock_sock(sk);

	SCTP_DEBUG_PRINTK("%s - sk: %p, sockaddr: %p, addr_len: %d)\n",
			  __FUNCTION__, sk, uaddr, addr_len);

	sp = sctp_sk(sk);
	ep = sp->ep;

	/* connect() cannot be done on a socket that is already in ESTABLISHED
	 * state - UDP-style peeled off socket or a TCP-style socket that
	 * is already connected.
	 * It cannot be done even on a TCP-style listening socket.
	 */
	if (sctp_sstate(sk, ESTABLISHED) ||
	    (sctp_style(sk, TCP) && sctp_sstate(sk, LISTENING))) {
		err = -EISCONN;
		goto out_unlock;
	}

	err = sctp_verify_addr(sk, (union sctp_addr *)uaddr, addr_len);
	if (err)
		goto out_unlock;

	if (addr_len > sizeof(to))
		addr_len = sizeof(to);
	memcpy(&to, uaddr, addr_len);
	to.v4.sin_port = ntohs(to.v4.sin_port);

	asoc = sctp_endpoint_lookup_assoc(ep, &to, &transport);
	if (asoc) {
		if (asoc->state >= SCTP_STATE_ESTABLISHED)
			err = -EISCONN;
		else
			err = -EALREADY;
		goto out_unlock;
	}

	/* If we could not find a matching association on the endpoint,
	 * make sure that there is no peeled-off association matching the
	 * peer address even on another socket.
	 */
	if (sctp_endpoint_is_peeled_off(ep, &to)) {
		err = -EADDRNOTAVAIL;
		goto out_unlock;
	}

	/* If a bind() or sctp_bindx() is not called prior to a connect()
	 * call, the system picks an ephemeral port and will choose an address
	 * set equivalent to binding with a wildcard address.
	 */
	if (!ep->base.bind_addr.port) {
		if (sctp_autobind(sk)) {
			err = -EAGAIN;
			goto out_unlock;
		}
	}

	scope = sctp_scope(&to);
	asoc = sctp_association_new(ep, sk, scope, GFP_KERNEL);
	if (!asoc) {
		err = -ENOMEM;
		goto out_unlock;
  	}

	/* Prime the peer's transport structures.  */
	transport = sctp_assoc_add_peer(asoc, &to, GFP_KERNEL);
	if (!transport) {
		sctp_association_free(asoc);
		goto out_unlock;
	}
	err = sctp_assoc_set_bind_addr_from_ep(asoc, GFP_KERNEL);
	if (err < 0) {
		sctp_association_free(asoc);
		goto out_unlock;
	}

	err = sctp_primitive_ASSOCIATE(asoc, NULL);
	if (err < 0) {
		sctp_association_free(asoc);
		goto out_unlock;
	}

	/* Initialize sk's dport and daddr for getpeername() */
	inet_sk(sk)->dport = htons(asoc->peer.port);
	af = sctp_get_af_specific(to.sa.sa_family);
	af->to_sk_daddr(&to, sk);

	timeo = sock_sndtimeo(sk, sk->sk_socket->file->f_flags & O_NONBLOCK);
	err = sctp_wait_for_connect(asoc, &timeo);

out_unlock:
	sctp_release_sock(sk);

	return err;
}

/* FIXME: Write comments. */
SCTP_STATIC int sctp_disconnect(struct sock *sk, int flags)
{
	return -EOPNOTSUPP; /* STUB */
}

/* 4.1.4 accept() - TCP Style Syntax
 *
 * Applications use accept() call to remove an established SCTP
 * association from the accept queue of the endpoint.  A new socket
 * descriptor will be returned from accept() to represent the newly
 * formed association.
 */
SCTP_STATIC struct sock *sctp_accept(struct sock *sk, int flags, int *err)
{
	struct sctp_opt *sp;
	struct sctp_endpoint *ep;
	struct sock *newsk = NULL;
	struct sctp_association *asoc;
	long timeo;
	int error = 0;

	sctp_lock_sock(sk);

	sp = sctp_sk(sk);
	ep = sp->ep;

	if (!sctp_style(sk, TCP)) {
		error = -EOPNOTSUPP;
		goto out;
	}

	if (!sctp_sstate(sk, LISTENING)) {
		error = -EINVAL;
		goto out;
	}

	timeo = sock_rcvtimeo(sk, sk->sk_socket->file->f_flags & O_NONBLOCK);

	error = sctp_wait_for_accept(sk, timeo);
	if (error)
		goto out;

	/* We treat the list of associations on the endpoint as the accept
	 * queue and pick the first association on the list.
	 */
	asoc = list_entry(ep->asocs.next, struct sctp_association, asocs);

	newsk = sp->pf->create_accept_sk(sk, asoc);
	if (!newsk) {
		error = -ENOMEM;
		goto out;
	}

	/* Populate the fields of the newsk from the oldsk and migrate the
	 * asoc to the newsk.
	 */
	sctp_sock_migrate(sk, newsk, asoc, SCTP_SOCKET_TCP);

out:
	sctp_release_sock(sk);
 	*err = error;
	return newsk;
}

/* The SCTP ioctl handler. */
SCTP_STATIC int sctp_ioctl(struct sock *sk, int cmd, unsigned long arg)
{
	return -ENOIOCTLCMD;
}

/* This is the function which gets called during socket creation to
 * initialized the SCTP-specific portion of the sock.
 * The sock structure should already be zero-filled memory.
 */
SCTP_STATIC int sctp_init_sock(struct sock *sk)
{
	struct sctp_endpoint *ep;
	struct sctp_opt *sp;

	SCTP_DEBUG_PRINTK("sctp_init_sock(sk: %p)\n", sk);

	sp = sctp_sk(sk);

	/* Initialize the SCTP per socket area.  */
	switch (sk->sk_type) {
	case SOCK_SEQPACKET:
		sp->type = SCTP_SOCKET_UDP;
		break;
	case SOCK_STREAM:
		sp->type = SCTP_SOCKET_TCP;
		break;
	default:
		return -ESOCKTNOSUPPORT;
	}

	/* FIXME:  The next draft (04) of the SCTP Sockets Extensions
	 * should include a socket option for manipulating these
	 * message parameters (and a few others).
	 */
	sp->default_stream = 0;
	sp->default_ppid = 0;
	sp->default_flags = 0;
	sp->default_context = 0;
	sp->default_timetolive = 0;

	/* Initialize default setup parameters. These parameters
	 * can be modified with the SCTP_INITMSG socket option or
	 * overridden by the SCTP_INIT CMSG.
	 */
	sp->initmsg.sinit_num_ostreams   = sctp_max_outstreams;
	sp->initmsg.sinit_max_instreams  = sctp_max_instreams;
	sp->initmsg.sinit_max_attempts   = sctp_max_retrans_init;
	sp->initmsg.sinit_max_init_timeo = sctp_rto_max / HZ;

	/* Initialize default RTO related parameters.  These parameters can
	 * be modified for with the SCTP_RTOINFO socket option.
	 * FIXME: These are not used yet.
	 */
	sp->rtoinfo.srto_initial = sctp_rto_initial;
	sp->rtoinfo.srto_max     = sctp_rto_max;
	sp->rtoinfo.srto_min     = sctp_rto_min;

	/* Initialize default event subscriptions.
	 * the struct sock is initialized to zero, so only
	 * enable the events needed.  By default, UDP-style
	 * sockets enable io and association change notifications.
	 */
	if (sctp_style(sk, UDP)) {
		sp->subscribe.sctp_data_io_event     = 1;
		sp->subscribe.sctp_association_event = 1;
	}

	/* Default Peer Address Parameters.  These defaults can
	 * be modified via SCTP_SET_PEER_ADDR_PARAMS
	 */
	sp->paddrparam.spp_hbinterval = sctp_hb_interval / HZ;
	sp->paddrparam.spp_pathmaxrxt = sctp_max_retrans_path;

	/* If enabled no SCTP message fragmentation will be performed.
	 * Configure through SCTP_DISABLE_FRAGMENTS socket option.
	 */
	sp->disable_fragments = 0;

	/* Turn on/off any Nagle-like algorithm.  */
	sp->nodelay           = 1;

	/* Enable by default. */
	sp->v4mapped          = 1;

	/* Auto-close idle associations after the configured
	 * number of seconds.  A value of 0 disables this
	 * feature.  Configure through the SCTP_AUTOCLOSE socket option,
	 * for UDP-style sockets only.
	 */
	sp->autoclose         = 0;

	/* User specified fragmentation limit. */
	sp->user_frag         = 0;

	sp->pf = sctp_get_pf_specific(sk->sk_family);

	/* Control variables for partial data delivery. */
	sp->pd_mode           = 0;
	skb_queue_head_init(&sp->pd_lobby);

	/* Create a per socket endpoint structure.  Even if we
	 * change the data structure relationships, this may still
	 * be useful for storing pre-connect address information.
	 */
	ep = sctp_endpoint_new(sk, GFP_KERNEL);
	if (!ep)
		return -ENOMEM;

	sp->ep = ep;
	sp->hmac = NULL;

	SCTP_DBG_OBJCNT_INC(sock);
	return 0;
}

/* Cleanup any SCTP per socket resources.  */
SCTP_STATIC int sctp_destroy_sock(struct sock *sk)
{
	struct sctp_endpoint *ep;

	SCTP_DEBUG_PRINTK("sctp_destroy_sock(sk: %p)\n", sk);

	/* Release our hold on the endpoint. */
	ep = sctp_sk(sk)->ep;
	sctp_endpoint_free(ep);

	return 0;
}

/* API 4.1.7 shutdown() - TCP Style Syntax
 *     int shutdown(int socket, int how);
 *
 *     sd      - the socket descriptor of the association to be closed.
 *     how     - Specifies the type of shutdown.  The  values  are
 *               as follows:
 *               SHUT_RD
 *                     Disables further receive operations. No SCTP
 *                     protocol action is taken.
 *               SHUT_WR
 *                     Disables further send operations, and initiates
 *                     the SCTP shutdown sequence.
 *               SHUT_RDWR
 *                     Disables further send  and  receive  operations
 *                     and initiates the SCTP shutdown sequence.
 */
SCTP_STATIC void sctp_shutdown(struct sock *sk, int how)
{
	struct sctp_endpoint *ep;
	struct sctp_association *asoc;

	if (!sctp_style(sk, TCP))
		return;

	if (how & SEND_SHUTDOWN) {
		ep = sctp_sk(sk)->ep;
		if (!list_empty(&ep->asocs)) {
			asoc = list_entry(ep->asocs.next,
					  struct sctp_association, asocs);
			sctp_primitive_SHUTDOWN(asoc, NULL);
		}
	}
}

/* 7.2.1 Association Status (SCTP_STATUS)

 * Applications can retrieve current status information about an
 * association, including association state, peer receiver window size,
 * number of unacked data chunks, and number of data chunks pending
 * receipt.  This information is read-only.
 */
static int sctp_getsockopt_sctp_status(struct sock *sk, int len, char *optval,
				       int *optlen)
{
	struct sctp_status status;
	struct sctp_association *asoc = NULL;
	struct sctp_transport *transport;
	sctp_assoc_t associd;
	int retval = 0;

	if (len != sizeof(status)) {
		retval = -EINVAL;
		goto out;
	}

	if (copy_from_user(&status, optval, sizeof(status))) {
		retval = -EFAULT;
		goto out;
	}

	associd = status.sstat_assoc_id;
	asoc = sctp_id2assoc(sk, associd);
	if (!asoc) {
		retval = -EINVAL;
		goto out;
	}

	transport = asoc->peer.primary_path;

	status.sstat_assoc_id = sctp_assoc2id(asoc);
	status.sstat_state = asoc->state;
	status.sstat_rwnd =  asoc->peer.rwnd;
	status.sstat_unackdata = asoc->unack_data;
	status.sstat_penddata = asoc->peer.tsn_map.pending_data;
	status.sstat_instrms = asoc->c.sinit_max_instreams;
	status.sstat_outstrms = asoc->c.sinit_num_ostreams;
	/* Just in time frag_point update. */
	if (sctp_sk(sk)->user_frag)
		asoc->frag_point
			= min_t(int, asoc->frag_point, sctp_sk(sk)->user_frag);
	status.sstat_fragmentation_point = asoc->frag_point;
	status.sstat_primary.spinfo_assoc_id = sctp_assoc2id(transport->asoc);
	memcpy(&status.sstat_primary.spinfo_address,
	       &(transport->ipaddr), sizeof(union sctp_addr));
	status.sstat_primary.spinfo_state = transport->active;
	status.sstat_primary.spinfo_cwnd = transport->cwnd;
	status.sstat_primary.spinfo_srtt = transport->srtt;
	status.sstat_primary.spinfo_rto = transport->rto;
	status.sstat_primary.spinfo_mtu = transport->pmtu;

	if (put_user(len, optlen)) {
		retval = -EFAULT;
		goto out;
	}

	SCTP_DEBUG_PRINTK("sctp_getsockopt_sctp_status(%d): %d %d %p\n",
			  len, status.sstat_state, status.sstat_rwnd,
			  status.sstat_assoc_id);

	if (copy_to_user(optval, &status, len)) {
		retval = -EFAULT;
		goto out;
	}

out:
	return (retval);
}


/* 7.2.2 Peer Address Information (SCTP_GET_PEER_ADDR_INFO)
 *
 * Applications can retrieve information about a specific peer address
 * of an association, including its reachability state, congestion
 * window, and retransmission timer values.  This information is
 * read-only.
 */
static int sctp_getsockopt_peer_addr_info(struct sock *sk, int len,
					  char *optval, int *optlen)
{
	struct sctp_paddrinfo pinfo;
	struct sctp_transport *transport;
	int retval = 0;

	if (len != sizeof(pinfo)) {
		retval = -EINVAL;
		goto out;
	}

	if (copy_from_user(&pinfo, optval, sizeof(pinfo))) {
		retval = -EFAULT;
		goto out;
	}

	transport = sctp_addr_id2transport(sk, &pinfo.spinfo_address,
					   pinfo.spinfo_assoc_id);
	if (!transport)
		return -EINVAL;

	pinfo.spinfo_assoc_id = sctp_assoc2id(transport->asoc);
	pinfo.spinfo_state = transport->active;
	pinfo.spinfo_cwnd = transport->cwnd;
	pinfo.spinfo_srtt = transport->srtt;
	pinfo.spinfo_rto = transport->rto;
	pinfo.spinfo_mtu = transport->pmtu;

	if (put_user(len, optlen)) {
		retval = -EFAULT;
		goto out;
	}

	if (copy_to_user(optval, &pinfo, len)) {
		retval = -EFAULT;
		goto out;
	}

out:
	return (retval);
}

/* 7.1.12 Enable/Disable message fragmentation (SCTP_DISABLE_FRAGMENTS)
 *
 * This option is a on/off flag.  If enabled no SCTP message
 * fragmentation will be performed.  Instead if a message being sent
 * exceeds the current PMTU size, the message will NOT be sent and
 * instead a error will be indicated to the user.
 */
static int sctp_getsockopt_disable_fragments(struct sock *sk, int len,
						    char *optval, int *optlen)
{
	int val;

	if (len < sizeof(int))
		return -EINVAL;

	len = sizeof(int);
	val = (sctp_sk(sk)->disable_fragments == 1);
	if (put_user(len, optlen))
		return -EFAULT;
	if (copy_to_user(optval, &val, len))
		return -EFAULT;
	return 0;
}

/* 7.1.15 Set notification and ancillary events (SCTP_SET_EVENTS)
 *
 * This socket option is used to specify various notifications and
 * ancillary data the user wishes to receive.
 */
static int sctp_getsockopt_set_events(struct sock *sk, int len, char *optval, int *optlen)
{
	if (len != sizeof(struct sctp_event_subscribe))
		return -EINVAL;
	if (copy_to_user(optval, &sctp_sk(sk)->subscribe, len))
		return -EFAULT;
	return 0;
}

/* 7.1.8 Automatic Close of associations (SCTP_AUTOCLOSE)
 *
 * This socket option is applicable to the UDP-style socket only.  When
 * set it will cause associations that are idle for more than the
 * specified number of seconds to automatically close.  An association
 * being idle is defined an association that has NOT sent or received
 * user data.  The special value of '0' indicates that no automatic
 * close of any associations should be performed.  The option expects an
 * integer defining the number of seconds of idle time before an
 * association is closed.
 */
static int sctp_getsockopt_autoclose(struct sock *sk, int len, char *optval, int *optlen)
{
	/* Applicable to UDP-style socket only */
	if (sctp_style(sk, TCP))
		return -EOPNOTSUPP;
	if (len != sizeof(int))
		return -EINVAL;
	if (copy_to_user(optval, &sctp_sk(sk)->autoclose, len))
		return -EFAULT;
	return 0;
}

/* Helper routine to branch off an association to a new socket.  */
SCTP_STATIC int sctp_do_peeloff(struct sctp_association *asoc,
				struct socket **sockp)
{
	struct sock *sk = asoc->base.sk;
	struct socket *sock;
	int err = 0;

	/* An association cannot be branched off from an already peeled-off
	 * socket, nor is this supported for tcp style sockets.
	 */
	if (!sctp_style(sk, UDP))
		return -EINVAL;

	/* Create a new socket.  */
	err = sock_create(sk->sk_family, SOCK_SEQPACKET, IPPROTO_SCTP, &sock);
	if (err < 0)
		return err;

	/* Populate the fields of the newsk from the oldsk and migrate the
	 * asoc to the newsk.
	 */
	sctp_sock_migrate(sk, sock->sk, asoc, SCTP_SOCKET_UDP_HIGH_BANDWIDTH);
	*sockp = sock;

	return err;
}

static int sctp_getsockopt_peeloff(struct sock *sk, int len, char *optval, int *optlen)
{
	sctp_peeloff_arg_t peeloff;
	struct socket *newsock;
	int retval = 0;
	struct sctp_association *asoc;

	if (len != sizeof(sctp_peeloff_arg_t))
		return -EINVAL;
	if (copy_from_user(&peeloff, optval, len))
		return -EFAULT;

	asoc = sctp_id2assoc(sk, peeloff.associd);
	if (!asoc) {
		retval = -EINVAL;
		goto out;
	}

	SCTP_DEBUG_PRINTK("%s: sk: %p asoc: %p\n", __FUNCTION__, sk, asoc);

	retval = sctp_do_peeloff(asoc, &newsock);
	if (retval < 0)
		goto out;

	/* Map the socket to an unused fd that can be returned to the user.  */
	retval = sock_map_fd(newsock);
	if (retval < 0) {
		sock_release(newsock);
		goto out;
	}

	SCTP_DEBUG_PRINTK("%s: sk: %p asoc: %p newsk: %p sd: %d\n",
			  __FUNCTION__, sk, asoc, newsock->sk, retval);

	/* Return the fd mapped to the new socket.  */
	peeloff.sd = retval;
	if (copy_to_user(optval, &peeloff, len))
		retval = -EFAULT;

out:
	return retval;
}

/* 7.1.13 Peer Address Parameters (SCTP_SET_PEER_ADDR_PARAMS)
 *
 * Applications can enable or disable heartbeats for any peer address of
 * an association, modify an address's heartbeat interval, force a
 * heartbeat to be sent immediately, and adjust the address's maximum
 * number of retransmissions sent before an address is considered
 * unreachable.  The following structure is used to access and modify an
 * address's parameters:
 *
 *  struct sctp_paddrparams {
 *      sctp_assoc_t            spp_assoc_id;
 *      struct sockaddr_storage spp_address;
 *      uint32_t                spp_hbinterval;
 *      uint16_t                spp_pathmaxrxt;
 *  };
 *
 *   spp_assoc_id    - (UDP style socket) This is filled in the application,
 *                     and identifies the association for this query.
 *   spp_address     - This specifies which address is of interest.
 *   spp_hbinterval  - This contains the value of the heartbeat interval,
 *                     in milliseconds.  A value of 0, when modifying the
 *                     parameter, specifies that the heartbeat on this
 *                     address should be disabled. A value of UINT32_MAX
 *                     (4294967295), when modifying the parameter,
 *                     specifies that a heartbeat should be sent
 *                     immediately to the peer address, and the current
 *                     interval should remain unchanged.
 *   spp_pathmaxrxt  - This contains the maximum number of
 *                     retransmissions before this address shall be
 *                     considered unreachable.
 */ 
static int sctp_getsockopt_peer_addr_params(struct sock *sk, int len,
						char *optval, int *optlen)
{
	struct sctp_paddrparams params;
	struct sctp_transport *trans;

	if (len != sizeof(struct sctp_paddrparams))
		return -EINVAL;
	if (copy_from_user(&params, optval, *optlen))
		return -EFAULT;

	trans = sctp_addr_id2transport(sk, &params.spp_address,
				       params.spp_assoc_id);
	if (!trans)
		return -EINVAL;

	/* The value of the heartbeat interval, in milliseconds. A value of 0,
	 * when modifying the parameter, specifies that the heartbeat on this
	 * address should be disabled.
	 */
	if (!trans->hb_allowed)
		params.spp_hbinterval = 0;
	else
		params.spp_hbinterval = trans->hb_interval * 1000 / HZ;

	/* spp_pathmaxrxt contains the maximum number of retransmissions
	 * before this address shall be considered unreachable.
	 */
	params.spp_pathmaxrxt = trans->error_threshold;

	if (copy_to_user(optval, &params, len))
		return -EFAULT;

	if (put_user(len, optlen))
		return -EFAULT;

	return 0;
}

/* 7.1.3 Initialization Parameters (SCTP_INITMSG)
 *
 * Applications can specify protocol parameters for the default association
 * initialization.  The option name argument to setsockopt() and getsockopt()
 * is SCTP_INITMSG.
 *
 * Setting initialization parameters is effective only on an unconnected
 * socket (for UDP-style sockets only future associations are effected
 * by the change).  With TCP-style sockets, this option is inherited by
 * sockets derived from a listener socket.
 */
static int sctp_getsockopt_initmsg(struct sock *sk, int len, char *optval, int *optlen)
{
	if (len != sizeof(struct sctp_initmsg))
		return -EINVAL;
	if (copy_to_user(optval, &sctp_sk(sk)->initmsg, len))
		return -EFAULT;
	return 0;
}

static int sctp_getsockopt_peer_addrs_num(struct sock *sk, int len,
					char *optval, int *optlen)
{
	sctp_assoc_t id;
	struct sctp_association *asoc;
	struct list_head *pos;
	int cnt = 0;

	if (len != sizeof(sctp_assoc_t))
		return -EINVAL;

	if (copy_from_user(&id, optval, sizeof(sctp_assoc_t)))
		return -EFAULT;

	/*
	 *  For UDP-style sockets, id specifies the association to query.
	 */
	asoc = sctp_id2assoc(sk, id);
	if (!asoc)
		return -EINVAL;

	list_for_each(pos, &asoc->peer.transport_addr_list) {
		cnt ++;
	}
	if (copy_to_user(optval, &cnt, sizeof(int)))
		return -EFAULT;

	return 0;
}

static int sctp_getsockopt_peer_addrs(struct sock *sk, int len,
				char *optval, int *optlen)
{
	struct sctp_association *asoc;
	struct list_head *pos;
	int cnt = 0;
	struct sctp_getaddrs getaddrs;
	struct sctp_transport *from;
	struct sockaddr_storage *to;

	if (len != sizeof(struct sctp_getaddrs))
		return -EINVAL;

	if (copy_from_user(&getaddrs, optval, sizeof(struct sctp_getaddrs)))
		return -EFAULT;

	if (getaddrs.addr_num <= 0) return -EINVAL;
	/*
	 *  For UDP-style sockets, id specifies the association to query.
	 */
	asoc = sctp_id2assoc(sk, getaddrs.assoc_id);
	if (!asoc)
		return -EINVAL;

	to = getaddrs.addrs;
	list_for_each(pos, &asoc->peer.transport_addr_list) {
		from = list_entry(pos, struct sctp_transport, transports);
		if (copy_to_user(to, &from->ipaddr, sizeof(from->ipaddr)))
			return -EFAULT;
		to ++;
		cnt ++;
		if (cnt >= getaddrs.addr_num) break;
	}
	getaddrs.addr_num = cnt;
	if (copy_to_user(optval, &getaddrs, sizeof(struct sctp_getaddrs)))
		return -EFAULT;

	return 0;
}

static int sctp_getsockopt_local_addrs_num(struct sock *sk, int len,
						char *optval, int *optlen)
{
	sctp_assoc_t id;
	struct sctp_bind_addr *bp;
	struct sctp_association *asoc;
	struct list_head *pos;
	int cnt = 0;

	if (len != sizeof(sctp_assoc_t))
		return -EINVAL;

	if (copy_from_user(&id, optval, sizeof(sctp_assoc_t)))
		return -EFAULT;

	/*
	 *  For UDP-style sockets, id specifies the association to query.
	 *  If the id field is set to the value '0' then the locally bound
	 *  addresses are returned without regard to any particular
	 *  association.
	 */
	if (0 == id) {
		bp = &sctp_sk(sk)->ep->base.bind_addr;
	} else {
		asoc = sctp_id2assoc(sk, id);
		if (!asoc)
			return -EINVAL;
		bp = &asoc->base.bind_addr;
	}

	list_for_each(pos, &bp->address_list) {
		cnt ++;
	}
	if (copy_to_user(optval, &cnt, sizeof(int)))
		return -EFAULT;

	return 0;
}

static int sctp_getsockopt_local_addrs(struct sock *sk, int len,
					char *optval, int *optlen)
{
	struct sctp_bind_addr *bp;
	struct sctp_association *asoc;
	struct list_head *pos;
	int cnt = 0;
	struct sctp_getaddrs getaddrs;
	struct sockaddr_storage_list *from;
	struct sockaddr_storage *to;

	if (len != sizeof(struct sctp_getaddrs))
		return -EINVAL;

	if (copy_from_user(&getaddrs, optval, sizeof(struct sctp_getaddrs)))
		return -EFAULT;

	if (getaddrs.addr_num <= 0) return -EINVAL;
	/*
	 *  For UDP-style sockets, id specifies the association to query.
	 *  If the id field is set to the value '0' then the locally bound
	 *  addresses are returned without regard to any particular
	 *  association.
	 */
	if (0 == getaddrs.assoc_id) {
		bp = &sctp_sk(sk)->ep->base.bind_addr;
	} else {
		asoc = sctp_id2assoc(sk, getaddrs.assoc_id);
		if (!asoc)
			return -EINVAL;
		bp = &asoc->base.bind_addr;
	}

	to = getaddrs.addrs;
	list_for_each(pos, &bp->address_list) {
		from = list_entry(pos,
				struct sockaddr_storage_list,
				list);
		if (copy_to_user(to, &from->a, sizeof(from->a)))
			return -EFAULT;
		to ++;
		cnt ++;
		if (cnt >= getaddrs.addr_num) break;
	}
	getaddrs.addr_num = cnt;
	if (copy_to_user(optval, &getaddrs, sizeof(struct sctp_getaddrs)))
		return -EFAULT;

	return 0;
}

/* 7.1.10 Set Peer Primary Address (SCTP_SET_PEER_PRIMARY_ADDR)
 *
 * Requests that the local SCTP stack use the enclosed peer address as
 * the association primary.  The enclosed address must be one of the
 * association peer's addresses.
 */
static int sctp_getsockopt_peer_prim(struct sock *sk, int len,
				char *optval, int *optlen)
{
	struct sctp_setpeerprim prim;
	struct sctp_association *asoc;

	if (len != sizeof(struct sctp_setpeerprim))
		return -EINVAL;

	if (copy_from_user(&prim, optval, sizeof(struct sctp_setpeerprim)))
		return -EFAULT;

	asoc = sctp_id2assoc(sk, prim.sspp_assoc_id);
	if (!asoc)
		return -EINVAL;

	if (!asoc->peer.primary_path)
		return -ENOTCONN;

	memcpy(&prim.sspp_addr, &asoc->peer.primary_path->ipaddr,
	       sizeof(union sctp_addr));

	if (copy_to_user(optval, &prim, sizeof(struct sctp_setpeerprim)))
		return -EFAULT;

	return 0;
}

/*
 *
 * 7.1.14 Set default send parameters (SET_DEFAULT_SEND_PARAM)
 *
 *   Applications that wish to use the sendto() system call may wish to
 *   specify a default set of parameters that would normally be supplied
 *   through the inclusion of ancillary data.  This socket option allows
 *   such an application to set the default sctp_sndrcvinfo structure.
 *   The application that wishes to use this socket option simply passes
 *   in to this call the sctp_sndrcvinfo structure defined in Section
 *   5.2.2) The input parameters accepted by this call include
 *   sinfo_stream, sinfo_flags, sinfo_ppid, sinfo_context,
 *   sinfo_timetolive.  The user must provide the sinfo_assoc_id field in
 *   to this call if the caller is using the UDP model.
 *
 *   For getsockopt, it get the default sctp_sndrcvinfo structure.
 */
static int sctp_getsockopt_default_send_param(struct sock *sk,
					int len, char *optval, int *optlen)
{
	struct sctp_sndrcvinfo info;
	struct sctp_association *asoc;
	struct sctp_opt *sp = sctp_sk(sk);

	if (len != sizeof(struct sctp_sndrcvinfo))
		return -EINVAL;
	if (copy_from_user(&info, optval, sizeof(struct sctp_sndrcvinfo)))
		return -EFAULT;

	asoc = sctp_id2assoc(sk, info.sinfo_assoc_id);
	if (!asoc && info.sinfo_assoc_id && sctp_style(sk, UDP))
		return -EINVAL;

	if (asoc) {
		info.sinfo_stream = asoc->default_stream;
		info.sinfo_flags = asoc->default_flags;
		info.sinfo_ppid = asoc->default_ppid;
		info.sinfo_context = asoc->default_context;
		info.sinfo_timetolive = asoc->default_timetolive;
	} else {
		info.sinfo_stream = sp->default_stream;
		info.sinfo_flags = sp->default_flags;
		info.sinfo_ppid = sp->default_ppid;
		info.sinfo_context = sp->default_context;
		info.sinfo_timetolive = sp->default_timetolive;
	}

	if (copy_to_user(optval, &info, sizeof(struct sctp_sndrcvinfo)))
		return -EFAULT;

	return 0;
}

/*
 *
 * 7.1.5 SCTP_NODELAY
 *
 * Turn on/off any Nagle-like algorithm.  This means that packets are
 * generally sent as soon as possible and no unnecessary delays are
 * introduced, at the cost of more packets in the network.  Expects an
 * integer boolean flag.
 */

static int sctp_getsockopt_nodelay(struct sock *sk, int len,
				   char *optval, int *optlen)
{
	int val;

	if (len < sizeof(int))
		return -EINVAL;

	len = sizeof(int);
	val = (sctp_sk(sk)->nodelay == 1);
	if (put_user(len, optlen))
		return -EFAULT;
	if (copy_to_user(optval, &val, len))
		return -EFAULT;
	return 0;
}
/*
 * 7.1.16 Set/clear IPv4 mapped addresses (SCTP_I_WANT_MAPPED_V4_ADDR)
 *
 * This socket option is a boolean flag which turns on or off mapped V4
 * addresses.  If this option is turned on and the socket is type
 * PF_INET6, then IPv4 addresses will be mapped to V6 representation.
 * If this option is turned off, then no mapping will be done of V4
 * addresses and a user will receive both PF_INET6 and PF_INET type
 * addresses on the socket.
 */
static int sctp_getsockopt_mappedv4(struct sock *sk, int len,
				    char *optval, int *optlen)
{
	int val;
	if (len < sizeof(int))
		return -EINVAL;

	len = sizeof(int);
	/* FIXME: Until we have support, return disabled. */
	val = 0;
	if (put_user(len, optlen))
		return -EFAULT;
	if (copy_to_user(optval, &val, len))
		return -EFAULT;

	return 0;
}

/*
 * 7.1.17 Set the maximum fragrmentation size (SCTP_MAXSEG)
 *
 * This socket option specifies the maximum size to put in any outgoing
 * SCTP chunk.  If a message is larger than this size it will be
 * fragmented by SCTP into the specified size.  Note that the underlying
 * SCTP implementation may fragment into smaller sized chunks when the
 * PMTU of the underlying association is smaller than the value set by
 * the user.
 */
static int sctp_getsockopt_maxseg(struct sock *sk, int len,
				  char *optval, int *optlen)
{
	int val;

	if (len < sizeof(int))
		return -EINVAL;

	len = sizeof(int);

	val = sctp_sk(sk)->user_frag;
	if (put_user(len, optlen))
		return -EFAULT;
	if (copy_to_user(optval, &val, len))
		return -EFAULT;

	return 0;
}

SCTP_STATIC int sctp_getsockopt(struct sock *sk, int level, int optname,
				char *optval, int *optlen)
{
	int retval = 0;
	int len;

	SCTP_DEBUG_PRINTK("sctp_getsockopt(sk: %p, ...)\n", sk);

	/* I can hardly begin to describe how wrong this is.  This is
	 * so broken as to be worse than useless.  The API draft
	 * REALLY is NOT helpful here...  I am not convinced that the
	 * semantics of getsockopt() with a level OTHER THAN SOL_SCTP
	 * are at all well-founded.
	 */
	if (level != SOL_SCTP) {
		struct sctp_af *af = sctp_sk(sk)->pf->af;

		retval = af->getsockopt(sk, level, optname, optval, optlen);
		return retval;
	}

	if (get_user(len, optlen))
		return -EFAULT;

	sctp_lock_sock(sk);

	switch (optname) {
	case SCTP_STATUS:
		retval = sctp_getsockopt_sctp_status(sk, len, optval, optlen);
		break;
	case SCTP_DISABLE_FRAGMENTS:
		retval = sctp_getsockopt_disable_fragments(sk, len, optval,
							   optlen);
		break;
	case SCTP_SET_EVENTS:
		retval = sctp_getsockopt_set_events(sk, len, optval, optlen);
		break;
	case SCTP_AUTOCLOSE:
		retval = sctp_getsockopt_autoclose(sk, len, optval, optlen);
		break;
	case SCTP_SOCKOPT_PEELOFF:
		retval = sctp_getsockopt_peeloff(sk, len, optval, optlen);
		break;
	case SCTP_GET_PEER_ADDR_PARAMS:
		retval = sctp_getsockopt_peer_addr_params(sk, len, optval,
							  optlen);
		break;
	case SCTP_INITMSG:
		retval = sctp_getsockopt_initmsg(sk, len, optval, optlen);
		break;
	case SCTP_GET_PEER_ADDRS_NUM:
		retval = sctp_getsockopt_peer_addrs_num(sk, len, optval,
							optlen);
		break;
	case SCTP_GET_LOCAL_ADDRS_NUM:
		retval = sctp_getsockopt_local_addrs_num(sk, len, optval,
							 optlen);
		break;
	case SCTP_GET_PEER_ADDRS:
		retval = sctp_getsockopt_peer_addrs(sk, len, optval,
						    optlen);
		break;
	case SCTP_GET_LOCAL_ADDRS:
		retval = sctp_getsockopt_local_addrs(sk, len, optval,
						     optlen);
		break;
	case SCTP_SET_DEFAULT_SEND_PARAM:
		retval = sctp_getsockopt_default_send_param(sk, len,
							    optval, optlen);
		break;
	case SCTP_SET_PEER_PRIMARY_ADDR:
		retval = sctp_getsockopt_peer_prim(sk, len, optval, optlen);
		break;
	case SCTP_NODELAY:
		retval = sctp_getsockopt_nodelay(sk, len, optval, optlen);
		break;
	case SCTP_I_WANT_MAPPED_V4_ADDR:
		retval = sctp_getsockopt_mappedv4(sk, len, optval, optlen);
		break;
	case SCTP_MAXSEG:
		retval = sctp_getsockopt_maxseg(sk, len, optval, optlen);
		break;
	case SCTP_GET_PEER_ADDR_INFO:
		retval = sctp_getsockopt_peer_addr_info(sk, len, optval,
							optlen);
		break;
	default:
		retval = -ENOPROTOOPT;
		break;
	};

	sctp_release_sock(sk);
	return retval;
}

static void sctp_hash(struct sock *sk)
{
	/* STUB */
}

static void sctp_unhash(struct sock *sk)
{
	/* STUB */
}

/* Check if port is acceptable.  Possibly find first available port.
 *
 * The port hash table (contained in the 'global' SCTP protocol storage
 * returned by struct sctp_protocol *sctp_get_protocol()). The hash
 * table is an array of 4096 lists (sctp_bind_hashbucket). Each
 * list (the list number is the port number hashed out, so as you
 * would expect from a hash function, all the ports in a given list have
 * such a number that hashes out to the same list number; you were
 * expecting that, right?); so each list has a set of ports, with a
 * link to the socket (struct sock) that uses it, the port number and
 * a fastreuse flag (FIXME: NPI ipg).
 */
static struct sctp_bind_bucket *sctp_bucket_create(
	struct sctp_bind_hashbucket *head, unsigned short snum);

static long sctp_get_port_local(struct sock *sk, union sctp_addr *addr)
{
	struct sctp_bind_hashbucket *head; /* hash list */
	struct sctp_bind_bucket *pp; /* hash list port iterator */
	unsigned short snum;
	int ret;

	/* NOTE:  Remember to put this back to net order. */
	addr->v4.sin_port = ntohs(addr->v4.sin_port);
	snum = addr->v4.sin_port;

	SCTP_DEBUG_PRINTK("sctp_get_port() begins, snum=%d\n", snum);

	sctp_local_bh_disable();

	if (snum == 0) {
		/* Search for an available port.
		 *
		 * 'sctp_port_rover' was the last port assigned, so
		 * we start to search from 'sctp_port_rover +
		 * 1'. What we do is first check if port 'rover' is
		 * already in the hash table; if not, we use that; if
		 * it is, we try next.
		 */
		int low = sysctl_local_port_range[0];
		int high = sysctl_local_port_range[1];
		int remaining = (high - low) + 1;
		int rover;
		int index;

		sctp_spin_lock(&sctp_port_alloc_lock);
		rover = sctp_port_rover;
		do {
			rover++;
			if ((rover < low) || (rover > high))
				rover = low;
			index = sctp_phashfn(rover);
			head = &sctp_port_hashtable[index];
			sctp_spin_lock(&head->lock);
			for (pp = head->chain; pp; pp = pp->next)
				if (pp->port == rover)
					goto next;
			break;
		next:
			sctp_spin_unlock(&head->lock);
		} while (--remaining > 0);
		sctp_port_rover = rover;
		sctp_spin_unlock(&sctp_port_alloc_lock);

		/* Exhausted local port range during search? */
		ret = 1;
		if (remaining <= 0)
			goto fail;

		/* OK, here is the one we will use.  HEAD (the port
		 * hash table list entry) is non-NULL and we hold it's
		 * mutex.
		 */
		snum = rover;
		pp = NULL;
	} else {
		/* We are given an specific port number; we verify
		 * that it is not being used. If it is used, we will
		 * exahust the search in the hash list corresponding
		 * to the port number (snum) - we detect that with the
		 * port iterator, pp being NULL.
		 */
		head = &sctp_port_hashtable[sctp_phashfn(snum)];
		sctp_spin_lock(&head->lock);
		for (pp = head->chain; pp; pp = pp->next) {
			if (pp->port == snum)
				break;
		}
	}


	if (pp && pp->sk) {
		/* We had a port hash table hit - there is an
		 * available port (pp != NULL) and it is being
		 * used by other socket (pp->sk != NULL); that other
		 * socket is going to be sk2.
		 */
		int reuse = sk->sk_reuse;
		struct sock *sk2 = pp->sk;

		SCTP_DEBUG_PRINTK("sctp_get_port() found a "
				  "possible match\n");
		if (pp->fastreuse && sk->sk_reuse)
			goto success;

		/* Run through the list of sockets bound to the port
		 * (pp->port) [via the pointers bind_next and
		 * bind_pprev in the struct sock *sk2 (pp->sk)]. On each one,
		 * we get the endpoint they describe and run through
		 * the endpoint's list of IP (v4 or v6) addresses,
		 * comparing each of the addresses with the address of
		 * the socket sk. If we find a match, then that means
		 * that this port/socket (sk) combination are already
		 * in an endpoint.
		 */
		for (; sk2; sk2 = sk2->sk_bind_next) {
			struct sctp_endpoint *ep2;
			ep2 = sctp_sk(sk2)->ep;

			if (reuse && sk2->sk_reuse)
				continue;

			if (sctp_bind_addr_match(&ep2->base.bind_addr, addr,
						 sctp_sk(sk)))
				goto found;
		}

	found:
		/* If we found a conflict, fail.  */
		if (sk2 != NULL) {
			ret = (long) sk2;
			goto fail_unlock;
		}
		SCTP_DEBUG_PRINTK("sctp_get_port(): Found a match\n");
	}

	/* If there was a hash table miss, create a new port.  */
	ret = 1;

	if (!pp && !(pp = sctp_bucket_create(head, snum)))
		goto fail_unlock;

	/* In either case (hit or miss), make sure fastreuse is 1 only
	 * if sk->sk_reuse is too (that is, if the caller requested
	 * SO_REUSEADDR on this socket -sk-).
	 */
	if (!pp->sk)
		pp->fastreuse = sk->sk_reuse ? 1 : 0;
	else if (pp->fastreuse && !sk->sk_reuse)
		pp->fastreuse = 0;

	/* We are set, so fill up all the data in the hash table
	 * entry, tie the socket list information with the rest of the
	 * sockets FIXME: Blurry, NPI (ipg).
	 */
success:
	inet_sk(sk)->num = snum;
	if (!sk->sk_prev) {
		if ((sk->sk_bind_next = pp->sk) != NULL)
			pp->sk->sk_bind_pprev = &sk->sk_bind_next;
		pp->sk = sk;
		sk->sk_bind_pprev = &pp->sk;
		sk->sk_prev = (struct sock *) pp;
	}
	ret = 0;

fail_unlock:
	sctp_spin_unlock(&head->lock);

fail:
	sctp_local_bh_enable();

	SCTP_DEBUG_PRINTK("sctp_get_port() ends, ret=%d\n", ret);
	addr->v4.sin_port = htons(addr->v4.sin_port);
	return ret;
}

/* Assign a 'snum' port to the socket.  If snum == 0, an ephemeral
 * port is requested.
 */
static int sctp_get_port(struct sock *sk, unsigned short snum)
{
	long ret;
	union sctp_addr addr;
	struct sctp_af *af = sctp_sk(sk)->pf->af;

	/* Set up a dummy address struct from the sk. */
	af->from_sk(&addr, sk);
	addr.v4.sin_port = htons(snum);

	/* Note: sk->sk_num gets filled in if ephemeral port request. */
	ret = sctp_get_port_local(sk, &addr);

	return (ret ? 1 : 0);
}

/*
 * 3.1.3 listen() - UDP Style Syntax
 *
 *   By default, new associations are not accepted for UDP style sockets.
 *   An application uses listen() to mark a socket as being able to
 *   accept new associations.
 */
SCTP_STATIC int sctp_seqpacket_listen(struct sock *sk, int backlog)
{
	struct sctp_opt *sp = sctp_sk(sk);
	struct sctp_endpoint *ep = sp->ep;

	/* Only UDP style sockets that are not peeled off are allowed to
	 * listen().
	 */
	if (!sctp_style(sk, UDP))
		return -EINVAL;

	if (sctp_sstate(sk, LISTENING))
		return 0;

	/*
	 * If a bind() or sctp_bindx() is not called prior to a listen()
	 * call that allows new associations to be accepted, the system
	 * picks an ephemeral port and will choose an address set equivalent
	 * to binding with a wildcard address.
	 *
	 * This is not currently spelled out in the SCTP sockets
	 * extensions draft, but follows the practice as seen in TCP
	 * sockets.
	 */
	if (!ep->base.bind_addr.port) {
		if (sctp_autobind(sk))
			return -EAGAIN;
	}
	sk->sk_state = SCTP_SS_LISTENING;
	sctp_hash_endpoint(ep);
	return 0;
}

/*
 * 4.1.3 listen() - TCP Style Syntax
 *
 *   Applications uses listen() to ready the SCTP endpoint for accepting
 *   inbound associations.
 */
SCTP_STATIC int sctp_stream_listen(struct sock *sk, int backlog)
{
	struct sctp_opt *sp = sctp_sk(sk);
	struct sctp_endpoint *ep = sp->ep;

	if (sctp_sstate(sk, LISTENING))
		return 0;

	/*
	 * If a bind() or sctp_bindx() is not called prior to a listen()
	 * call that allows new associations to be accepted, the system
	 * picks an ephemeral port and will choose an address set equivalent
	 * to binding with a wildcard address.
	 *
	 * This is not currently spelled out in the SCTP sockets
	 * extensions draft, but follows the practice as seen in TCP
	 * sockets.
	 */
	if (!ep->base.bind_addr.port) {
		if (sctp_autobind(sk))
			return -EAGAIN;
	}
	sk->sk_state = SCTP_SS_LISTENING;
	sk->sk_max_ack_backlog = backlog;
	sctp_hash_endpoint(ep);
	return 0;
}

/*
 *  Move a socket to LISTENING state.
 */
int sctp_inet_listen(struct socket *sock, int backlog)
{
	struct sock *sk = sock->sk;
	struct crypto_tfm *tfm=NULL;
	int err = -EINVAL;

	if (unlikely(backlog < 0))
		goto out;

	sctp_lock_sock(sk);

	if (sock->state != SS_UNCONNECTED)
		goto out;

	/* Allocate HMAC for generating cookie. */
	if (sctp_hmac_alg) {
		tfm = sctp_crypto_alloc_tfm(sctp_hmac_alg, 0);
		if (!tfm) {
			err = -ENOSYS;
			goto out;
		}
	}

	switch (sock->type) {
	case SOCK_SEQPACKET:
		err = sctp_seqpacket_listen(sk, backlog);
		break;
	case SOCK_STREAM:
		err = sctp_stream_listen(sk, backlog);
		break;
	default:
		break;
	};
	if (err)
		goto cleanup;

	/* Store away the transform reference. */
	sctp_sk(sk)->hmac = tfm;
out:
	sctp_release_sock(sk);
	return err;
cleanup:
	if (tfm)
		sctp_crypto_free_tfm(tfm);
	goto out;
}

/*
 * This function is done by modeling the current datagram_poll() and the
 * tcp_poll().  Note that, based on these implementations, we don't
 * lock the socket in this function, even though it seems that,
 * ideally, locking or some other mechanisms can be used to ensure
 * the integrity of the counters (sndbuf and wmem_queued) used
 * in this place.  We assume that we don't need locks either until proven
 * otherwise.
 *
 * Another thing to note is that we include the Async I/O support
 * here, again, by modeling the current TCP/UDP code.  We don't have
 * a good way to test with it yet.
 */
unsigned int sctp_poll(struct file *file, struct socket *sock, poll_table *wait)
{
	struct sock *sk = sock->sk;
	struct sctp_opt *sp = sctp_sk(sk);
	unsigned int mask;

	poll_wait(file, sk->sk_sleep, wait);

	/* A TCP-style listening socket becomes readable when the accept queue
	 * is not empty.
	 */
	if (sctp_style(sk, TCP) && sctp_sstate(sk, LISTENING))
		return (!list_empty(&sp->ep->asocs)) ?
		       	(POLLIN | POLLRDNORM) : 0;

	mask = 0;

	/* Is there any exceptional events?  */
	if (sk->sk_err || !skb_queue_empty(&sk->sk_error_queue))
		mask |= POLLERR;
	if (sk->sk_shutdown == SHUTDOWN_MASK)
		mask |= POLLHUP;

	/* Is it readable?  Reconsider this code with TCP-style support.  */
	if (!skb_queue_empty(&sk->sk_receive_queue) ||
	    (sk->sk_shutdown & RCV_SHUTDOWN))
		mask |= POLLIN | POLLRDNORM;

	/* The association is either gone or not ready.  */
	if (!sctp_style(sk, UDP) && sctp_sstate(sk, CLOSED))
		return mask;

	/* Is it writable?  */
	if (sctp_writeable(sk)) {
		mask |= POLLOUT | POLLWRNORM;
	} else {
		set_bit(SOCK_ASYNC_NOSPACE, &sk->sk_socket->flags);
		/*
		 * Since the socket is not locked, the buffer
		 * might be made available after the writeable check and
		 * before the bit is set.  This could cause a lost I/O
		 * signal.  tcp_poll() has a race breaker for this race
		 * condition.  Based on their implementation, we put
		 * in the following code to cover it as well.
		 */
		if (sctp_writeable(sk))
			mask |= POLLOUT | POLLWRNORM;
	}
	return mask;
}

/********************************************************************
 * 2nd Level Abstractions
 ********************************************************************/

static struct sctp_bind_bucket *sctp_bucket_create(
	struct sctp_bind_hashbucket *head, unsigned short snum)
{
	struct sctp_bind_bucket *pp;

	pp = kmem_cache_alloc(sctp_bucket_cachep, SLAB_ATOMIC);
	SCTP_DBG_OBJCNT_INC(bind_bucket);
	if (pp) {
		pp->port = snum;
		pp->fastreuse = 0;
		pp->sk = NULL;
		if ((pp->next = head->chain) != NULL)
			pp->next->pprev = &pp->next;
		head->chain = pp;
		pp->pprev = &head->chain;
	}
	return pp;
}

/* Caller must hold hashbucket lock for this tb with local BH disabled */
static void sctp_bucket_destroy(struct sctp_bind_bucket *pp)
{
	if (!pp->sk) {
		if (pp->next)
			pp->next->pprev = pp->pprev;
		*(pp->pprev) = pp->next;
		kmem_cache_free(sctp_bucket_cachep, pp);
		SCTP_DBG_OBJCNT_DEC(bind_bucket);
	}
}

/* FIXME: Comments! */
static __inline__ void __sctp_put_port(struct sock *sk)
{
	struct sctp_bind_hashbucket *head =
		&sctp_port_hashtable[sctp_phashfn(inet_sk(sk)->num)];
	struct sctp_bind_bucket *pp;

	sctp_spin_lock(&head->lock);
<<<<<<< HEAD
	pp = (sctp_bind_bucket_t *)sk->sk_prev;
	if (sk->sk_bind_next)
		sk->sk_bind_next->sk_bind_pprev = sk->sk_bind_pprev;
	*(sk->sk_bind_pprev) = sk->sk_bind_next;
	sk->sk_prev = NULL;
=======
	pp = (struct sctp_bind_bucket *) sk->prev;
	if (sk->bind_next)
		sk->bind_next->bind_pprev = sk->bind_pprev;
	*(sk->bind_pprev) = sk->bind_next;
	sk->prev = NULL;
>>>>>>> ec7bf6c1
	inet_sk(sk)->num = 0;
	sctp_bucket_destroy(pp);
	sctp_spin_unlock(&head->lock);
}

void sctp_put_port(struct sock *sk)
{
	sctp_local_bh_disable();
	__sctp_put_port(sk);
	sctp_local_bh_enable();
}

/*
 * The system picks an ephemeral port and choose an address set equivalent
 * to binding with a wildcard address.
 * One of those addresses will be the primary address for the association.
 * This automatically enables the multihoming capability of SCTP.
 */
static int sctp_autobind(struct sock *sk)
{
	union sctp_addr autoaddr;
	struct sctp_af *af;
	unsigned short port;

	/* Initialize a local sockaddr structure to INADDR_ANY. */
	af = sctp_sk(sk)->pf->af;

	port = htons(inet_sk(sk)->num);
	af->inaddr_any(&autoaddr, port);

	return sctp_do_bind(sk, &autoaddr, af->sockaddr_len);
}

/* Parse out IPPROTO_SCTP CMSG headers.  Perform only minimal validation.
 *
 * From RFC 2292
 * 4.2 The cmsghdr Structure *
 *
 * When ancillary data is sent or received, any number of ancillary data
 * objects can be specified by the msg_control and msg_controllen members of
 * the msghdr structure, because each object is preceded by
 * a cmsghdr structure defining the object's length (the cmsg_len member).
 * Historically Berkeley-derived implementations have passed only one object
 * at a time, but this API allows multiple objects to be
 * passed in a single call to sendmsg() or recvmsg(). The following example
 * shows two ancillary data objects in a control buffer.
 *
 *   |<--------------------------- msg_controllen -------------------------->|
 *   |                                                                       |
 *
 *   |<----- ancillary data object ----->|<----- ancillary data object ----->|
 *
 *   |<---------- CMSG_SPACE() --------->|<---------- CMSG_SPACE() --------->|
 *   |                                   |                                   |
 *
 *   |<---------- cmsg_len ---------->|  |<--------- cmsg_len ----------->|  |
 *
 *   |<--------- CMSG_LEN() --------->|  |<-------- CMSG_LEN() ---------->|  |
 *   |                                |  |                                |  |
 *
 *   +-----+-----+-----+--+-----------+--+-----+-----+-----+--+-----------+--+
 *   |cmsg_|cmsg_|cmsg_|XX|           |XX|cmsg_|cmsg_|cmsg_|XX|           |XX|
 *
 *   |len  |level|type |XX|cmsg_data[]|XX|len  |level|type |XX|cmsg_data[]|XX|
 *
 *   +-----+-----+-----+--+-----------+--+-----+-----+-----+--+-----------+--+
 *    ^
 *    |
 *
 * msg_control
 * points here
 */
SCTP_STATIC int sctp_msghdr_parse(const struct msghdr *msg,
				  sctp_cmsgs_t *cmsgs)
{
	struct cmsghdr *cmsg;

	for (cmsg = CMSG_FIRSTHDR(msg);
	     cmsg != NULL;
	     cmsg = CMSG_NXTHDR((struct msghdr*)msg, cmsg)) {
		/* Check for minimum length.  The SCM code has this check.  */
		if (cmsg->cmsg_len < sizeof(struct cmsghdr) ||
		    (unsigned long)(((char*)cmsg - (char*)msg->msg_control)
				    + cmsg->cmsg_len) > msg->msg_controllen) {
			return -EINVAL;
		}

		/* Should we parse this header or ignore?  */
		if (cmsg->cmsg_level != IPPROTO_SCTP)
			continue;

		/* Strictly check lengths following example in SCM code.  */
		switch (cmsg->cmsg_type) {
		case SCTP_INIT:
			/* SCTP Socket API Extension
			 * 5.2.1 SCTP Initiation Structure (SCTP_INIT)
			 *
			 * This cmsghdr structure provides information for
			 * initializing new SCTP associations with sendmsg().
			 * The SCTP_INITMSG socket option uses this same data
			 * structure.  This structure is not used for
			 * recvmsg().
			 *
			 * cmsg_level    cmsg_type      cmsg_data[]
			 * ------------  ------------   ----------------------
			 * IPPROTO_SCTP  SCTP_INIT      struct sctp_initmsg
			 */
			if (cmsg->cmsg_len !=
			    CMSG_LEN(sizeof(struct sctp_initmsg)))
				return -EINVAL;
			cmsgs->init = (struct sctp_initmsg *)CMSG_DATA(cmsg);
			break;

		case SCTP_SNDRCV:
			/* SCTP Socket API Extension
			 * 5.2.2 SCTP Header Information Structure(SCTP_SNDRCV)
			 *
			 * This cmsghdr structure specifies SCTP options for
			 * sendmsg() and describes SCTP header information
			 * about a received message through recvmsg().
			 *
			 * cmsg_level    cmsg_type      cmsg_data[]
			 * ------------  ------------   ----------------------
			 * IPPROTO_SCTP  SCTP_SNDRCV    struct sctp_sndrcvinfo
			 */
			if (cmsg->cmsg_len !=
			    CMSG_LEN(sizeof(struct sctp_sndrcvinfo)))
				return -EINVAL;

			cmsgs->info =
				(struct sctp_sndrcvinfo *)CMSG_DATA(cmsg);

			/* Minimally, validate the sinfo_flags. */
			if (cmsgs->info->sinfo_flags &
			    ~(MSG_UNORDERED | MSG_ADDR_OVER |
			      MSG_ABORT | MSG_EOF))
				return -EINVAL;
			break;

		default:
			return -EINVAL;
		};
	}
	return 0;
}

/*
 * Wait for a packet..
 * Note: This function is the same function as in core/datagram.c
 * with a few modifications to make lksctp work.
 */
static int sctp_wait_for_packet(struct sock * sk, int *err, long *timeo_p)
{
	int error;
	DEFINE_WAIT(wait);

	prepare_to_wait_exclusive(sk->sk_sleep, &wait, TASK_INTERRUPTIBLE);

	/* Socket errors? */
	error = sock_error(sk);
	if (error)
		goto out;

	if (!skb_queue_empty(&sk->sk_receive_queue))
		goto ready;

	/* Socket shut down?  */
	if (sk->sk_shutdown & RCV_SHUTDOWN)
		goto out;

	/* Sequenced packets can come disconnected.  If so we report the
	 * problem.
	 */
	error = -ENOTCONN;

	/* Is there a good reason to think that we may receive some data?  */
	if (list_empty(&sctp_sk(sk)->ep->asocs) && !sctp_sstate(sk, LISTENING))
		goto out;

	/* Handle signals.  */
	if (signal_pending(current))
		goto interrupted;

	/* Let another process have a go.  Since we are going to sleep
	 * anyway.  Note: This may cause odd behaviors if the message
	 * does not fit in the user's buffer, but this seems to be the
	 * only way to honor MSG_DONTWAIT realistically.
	 */
	sctp_release_sock(sk);
	*timeo_p = schedule_timeout(*timeo_p);
	sctp_lock_sock(sk);

ready:
	finish_wait(sk->sk_sleep, &wait);
	return 0;

interrupted:
	error = sock_intr_errno(*timeo_p);

out:
	finish_wait(sk->sk_sleep, &wait);
	*err = error;
	return error;
}

/* Receive a datagram.
 * Note: This is pretty much the same routine as in core/datagram.c
 * with a few changes to make lksctp work.
 */
static struct sk_buff *sctp_skb_recv_datagram(struct sock *sk, int flags,
					      int noblock, int *err)
{
	int error;
	struct sk_buff *skb;
	long timeo;

	/* Caller is allowed not to check sk->sk_err before calling.  */
	error = sock_error(sk);
	if (error)
		goto no_packet;

	timeo = sock_rcvtimeo(sk, noblock);

	SCTP_DEBUG_PRINTK("Timeout: timeo: %ld, MAX: %ld.\n",
			  timeo, MAX_SCHEDULE_TIMEOUT);

	do {
		/* Again only user level code calls this function,
		 * so nothing interrupt level
		 * will suddenly eat the receive_queue.
		 *
		 *  Look at current nfs client by the way...
		 *  However, this function was corrent in any case. 8)
		 */
		if (flags & MSG_PEEK) {
			unsigned long cpu_flags;

			sctp_spin_lock_irqsave(&sk->sk_receive_queue.lock,
					       cpu_flags);
			skb = skb_peek(&sk->sk_receive_queue);
			if (skb)
				atomic_inc(&skb->users);
			sctp_spin_unlock_irqrestore(&sk->sk_receive_queue.lock,
						    cpu_flags);
		} else {
			skb = skb_dequeue(&sk->sk_receive_queue);
		}

		if (skb)
			return skb;

		if (sk->sk_shutdown & RCV_SHUTDOWN)
			break;

		/* User doesn't want to wait.  */
		error = -EAGAIN;
		if (!timeo)
			goto no_packet;
	} while (sctp_wait_for_packet(sk, err, &timeo) == 0);

	return NULL;

no_packet:
	*err = error;
	return NULL;
}

/* Verify that this is a valid address. */
static inline int sctp_verify_addr(struct sock *sk, union sctp_addr *addr,
				   int len)
{
	struct sctp_af *af;

	/* Verify basic sockaddr. */
	af = sctp_sockaddr_af(sctp_sk(sk), addr, len);
	if (!af)
		return -EINVAL;

	/* Is this a valid SCTP address?  */
	if (!af->addr_valid(addr))
		return -EINVAL;

	if (!sctp_sk(sk)->pf->send_verify(sctp_sk(sk), (addr)))
		return -EINVAL;

	return 0;
}

/* Get the sndbuf space available at the time on the association.  */
static inline int sctp_wspace(struct sctp_association *asoc)
{
	struct sock *sk = asoc->base.sk;
	int amt = 0;

	amt = sk->sk_sndbuf - asoc->sndbuf_used;
	if (amt < 0)
		amt = 0;
	return amt;
}

/* Increment the used sndbuf space count of the corresponding association by
 * the size of the outgoing data chunk.
 * Also, set the skb destructor for sndbuf accounting later.
 *
 * Since it is always 1-1 between chunk and skb, and also a new skb is always
 * allocated for chunk bundling in sctp_packet_transmit(), we can use the
 * destructor in the data chunk skb for the purpose of the sndbuf space
 * tracking.
 */
static inline void sctp_set_owner_w(struct sctp_chunk *chunk)
{
	struct sctp_association *asoc = chunk->asoc;
	struct sock *sk = asoc->base.sk;

	/* The sndbuf space is tracked per association.  */
	sctp_association_hold(asoc);

	chunk->skb->destructor = sctp_wfree;
	/* Save the chunk pointer in skb for sctp_wfree to use later.  */
	*((struct sctp_chunk **)(chunk->skb->cb)) = chunk;

	asoc->sndbuf_used += SCTP_DATA_SNDSIZE(chunk);
	sk->sk_wmem_queued += SCTP_DATA_SNDSIZE(chunk);
}

/* If sndbuf has changed, wake up per association sndbuf waiters.  */
static void __sctp_write_space(struct sctp_association *asoc)
{
	struct sock *sk = asoc->base.sk;
	struct socket *sock = sk->sk_socket;

	if ((sctp_wspace(asoc) > 0) && sock) {
		if (waitqueue_active(&asoc->wait))
			wake_up_interruptible(&asoc->wait);

		if (sctp_writeable(sk)) {
			if (sk->sk_sleep && waitqueue_active(sk->sk_sleep))
				wake_up_interruptible(sk->sk_sleep);

			/* Note that we try to include the Async I/O support
			 * here by modeling from the current TCP/UDP code.
			 * We have not tested with it yet.
			 */
			if (sock->fasync_list &&
			    !(sk->sk_shutdown & SEND_SHUTDOWN))
				sock_wake_async(sock, 2, POLL_OUT);
		}
	}
}

/* Do accounting for the sndbuf space.
 * Decrement the used sndbuf space of the corresponding association by the
 * data size which was just transmitted(freed).
 */
static void sctp_wfree(struct sk_buff *skb)
{
	struct sctp_association *asoc;
	struct sctp_chunk *chunk;
	struct sock *sk;

	/* Get the saved chunk pointer.  */
	chunk = *((struct sctp_chunk **)(skb->cb));
	asoc = chunk->asoc;
	sk = asoc->base.sk;
	asoc->sndbuf_used -= SCTP_DATA_SNDSIZE(chunk);
	sk->sk_wmem_queued -= SCTP_DATA_SNDSIZE(chunk);
	__sctp_write_space(asoc);

	sctp_association_put(asoc);
}

/* Helper function to wait for space in the sndbuf.  */
static int sctp_wait_for_sndbuf(struct sctp_association *asoc, long *timeo_p,
				int msg_len)
{
	struct sock *sk = asoc->base.sk;
	int err = 0;
	long current_timeo = *timeo_p;
	DEFINE_WAIT(wait);

	SCTP_DEBUG_PRINTK("wait_for_sndbuf: asoc=%p, timeo=%ld, msg_len=%d\n",
	                  asoc, (long)(*timeo_p), msg_len);

	/* Increment the association's refcnt.  */
	sctp_association_hold(asoc);

	/* Wait on the association specific sndbuf space. */
	for (;;) {
		prepare_to_wait_exclusive(&asoc->wait, &wait,
					  TASK_INTERRUPTIBLE);
		if (!*timeo_p)
			goto do_nonblock;
		if (sk->sk_err || asoc->state >= SCTP_STATE_SHUTDOWN_PENDING ||
		    asoc->base.dead)
			goto do_error;
		if (signal_pending(current))
			goto do_interrupted;
		if (msg_len <= sctp_wspace(asoc))
			break;

		/* Let another process have a go.  Since we are going
		 * to sleep anyway.
		 */
		sctp_release_sock(sk);
		current_timeo = schedule_timeout(current_timeo);
		sctp_lock_sock(sk);

		*timeo_p = current_timeo;
	}

out:
	finish_wait(&asoc->wait, &wait);

	/* Release the association's refcnt.  */
	sctp_association_put(asoc);

	return err;

do_error:
	err = -EPIPE;
	goto out;

do_interrupted:
	err = sock_intr_errno(*timeo_p);
	goto out;

do_nonblock:
	err = -EAGAIN;
	goto out;
}

/* If socket sndbuf has changed, wake up all per association waiters.  */
void sctp_write_space(struct sock *sk)
{
	struct sctp_association *asoc;
	struct list_head *pos;

	/* Wake up the tasks in each wait queue.  */
	list_for_each(pos, &((sctp_sk(sk))->ep->asocs)) {
		asoc = list_entry(pos, struct sctp_association, asocs);
		__sctp_write_space(asoc);
	}
}

/* Is there any sndbuf space available on the socket?
 *
 * Note that wmem_queued is the sum of the send buffers on all of the
 * associations on the same socket.  For a UDP-style socket with
 * multiple associations, it is possible for it to be "unwriteable"
 * prematurely.  I assume that this is acceptable because
 * a premature "unwriteable" is better than an accidental "writeable" which
 * would cause an unwanted block under certain circumstances.  For the 1-1
 * UDP-style sockets or TCP-style sockets, this code should work.
 *  - Daisy
 */
static int sctp_writeable(struct sock *sk)
{
	int amt = 0;

	amt = sk->sk_sndbuf - sk->sk_wmem_queued;
	if (amt < 0)
		amt = 0;
	return amt;
}

/* Wait for an association to go into ESTABLISHED state. If timeout is 0,
 * returns immediately with EINPROGRESS.
 */
static int sctp_wait_for_connect(struct sctp_association *asoc, long *timeo_p)
{
	struct sock *sk = asoc->base.sk;
	int err = 0;
	long current_timeo = *timeo_p;
	DEFINE_WAIT(wait);

	SCTP_DEBUG_PRINTK("%s: asoc=%p, timeo=%ld\n", __FUNCTION__, asoc,
			  (long)(*timeo_p));

	/* Increment the association's refcnt.  */
	sctp_association_hold(asoc);

	for (;;) {
		prepare_to_wait_exclusive(&asoc->wait, &wait,
					  TASK_INTERRUPTIBLE);
		if (!*timeo_p)
			goto do_nonblock;
		if (sk->sk_shutdown & RCV_SHUTDOWN)
			break;
		if (sk->sk_err || asoc->state >= SCTP_STATE_SHUTDOWN_PENDING ||
		    asoc->base.dead)
			goto do_error;
		if (signal_pending(current))
			goto do_interrupted;

		if (sctp_state(asoc, ESTABLISHED))
			break;

		/* Let another process have a go.  Since we are going
		 * to sleep anyway.
		 */
		sctp_release_sock(sk);
		current_timeo = schedule_timeout(current_timeo);
		sctp_lock_sock(sk);

		*timeo_p = current_timeo;
	}

out:
	finish_wait(&asoc->wait, &wait);

	/* Release the association's refcnt.  */
	sctp_association_put(asoc);

	return err;

do_error:
	err = -ECONNREFUSED;
	goto out;

do_interrupted:
	err = sock_intr_errno(*timeo_p);
	goto out;

do_nonblock:
	err = -EINPROGRESS;
	goto out;
}

static int sctp_wait_for_accept(struct sock *sk, long timeo)
{
	struct sctp_endpoint *ep;
	int err = 0;
	DEFINE_WAIT(wait);

	ep = sctp_sk(sk)->ep;


	for (;;) {
		prepare_to_wait_exclusive(sk->sk_sleep, &wait,
					  TASK_INTERRUPTIBLE);

		if (list_empty(&ep->asocs)) {
			sctp_release_sock(sk);
			timeo = schedule_timeout(timeo);
			sctp_lock_sock(sk);
		}

		err = -EINVAL;
		if (!sctp_sstate(sk, LISTENING))
			break;

		err = 0;
		if (!list_empty(&ep->asocs))
			break;

		err = sock_intr_errno(timeo);
		if (signal_pending(current))
			break;

		err = -EAGAIN;
		if (!timeo)
			break;
	}

	finish_wait(sk->sk_sleep, &wait);

	return err;
}

void sctp_wait_for_close(struct sock *sk, long timeout)
{
	DEFINE_WAIT(wait);

	do {
		prepare_to_wait(sk->sk_sleep, &wait, TASK_INTERRUPTIBLE);
		if (list_empty(&sctp_sk(sk)->ep->asocs))
			break;
		sctp_release_sock(sk);
		timeout = schedule_timeout(timeout);
		sctp_lock_sock(sk);
	} while (!signal_pending(current) && timeout);

	finish_wait(sk->sk_sleep, &wait);
}

/* Populate the fields of the newsk from the oldsk and migrate the assoc
 * and its messages to the newsk.
 */
static void sctp_sock_migrate(struct sock *oldsk, struct sock *newsk,
			      struct sctp_association *assoc,
			      sctp_socket_type_t type)
{
	struct sctp_opt *oldsp = sctp_sk(oldsk);
	struct sctp_opt *newsp = sctp_sk(newsk);
	struct sctp_endpoint *newep = newsp->ep;
	struct sk_buff *skb, *tmp;
	struct sctp_ulpevent *event;

	/* Migrate socket buffer sizes and all the socket level options to the
	 * new socket.
	 */
	newsk->sk_sndbuf = oldsk->sk_sndbuf;
	newsk->sk_rcvbuf = oldsk->sk_rcvbuf;
	*newsp = *oldsp;

	/* Restore the ep value that was overwritten with the above structure
	 * copy.
	 */
	newsp->ep = newep;
	newsp->hmac = NULL;

	/* Move any messages in the old socket's receive queue that are for the
	 * peeled off association to the new socket's receive queue.
	 */
	sctp_skb_for_each(skb, &oldsk->sk_receive_queue, tmp) {
		event = sctp_skb2event(skb);
		if (event->asoc == assoc) {
			__skb_unlink(skb, skb->list);
			__skb_queue_tail(&newsk->sk_receive_queue, skb);
		}
	}

	/* Clean up any messages pending delivery due to partial
	 * delivery.   Three cases:
	 * 1) No partial deliver;  no work.
	 * 2) Peeling off partial delivery; keep pd_lobby in new pd_lobby.
	 * 3) Peeling off non-partial delivery; move pd_lobby to recieve_queue.
	 */
	skb_queue_head_init(&newsp->pd_lobby);
	sctp_sk(newsk)->pd_mode = assoc->ulpq.pd_mode;;

	if (sctp_sk(oldsk)->pd_mode) {
		struct sk_buff_head *queue;

		/* Decide which queue to move pd_lobby skbs to. */
		if (assoc->ulpq.pd_mode) {
			queue = &newsp->pd_lobby;
		} else
			queue = &newsk->sk_receive_queue;

		/* Walk through the pd_lobby, looking for skbs that
		 * need moved to the new socket.
		 */
		sctp_skb_for_each(skb, &oldsp->pd_lobby, tmp) {
			event = sctp_skb2event(skb);
			if (event->asoc == assoc) {
				__skb_unlink(skb, skb->list);
				__skb_queue_tail(queue, skb);
			}
		}

		/* Clear up any skbs waiting for the partial
		 * delivery to finish.
		 */
		if (assoc->ulpq.pd_mode)
			sctp_clear_pd(oldsk);

	}

	/* Set the type of socket to indicate that it is peeled off from the
	 * original UDP-style socket or created with the accept() call on a
	 * TCP-style socket..
	 */
	newsp->type = type;

	/* Migrate the association to the new socket. */
	sctp_assoc_migrate(assoc, newsk);

	/* If the association on the newsk is already closed before accept()
	 * is called, set RCV_SHUTDOWN flag.
	 */
	if (sctp_state(assoc, CLOSED) && sctp_style(newsk, TCP))
		newsk->sk_shutdown |= RCV_SHUTDOWN;

	newsk->sk_state = SCTP_SS_ESTABLISHED;
}

/* This proto struct describes the ULP interface for SCTP.  */
struct proto sctp_prot = {
	.name        =	"SCTP",
	.close       =	sctp_close,
	.connect     =	sctp_connect,
	.disconnect  =	sctp_disconnect,
	.accept      =	sctp_accept,
	.ioctl       =	sctp_ioctl,
	.init        =	sctp_init_sock,
	.destroy     =	sctp_destroy_sock,
	.shutdown    =	sctp_shutdown,
	.setsockopt  =	sctp_setsockopt,
	.getsockopt  =	sctp_getsockopt,
	.sendmsg     =	sctp_sendmsg,
	.recvmsg     =	sctp_recvmsg,
	.bind        =	sctp_bind,
	.backlog_rcv =	sctp_backlog_rcv,
	.hash        =	sctp_hash,
	.unhash      =	sctp_unhash,
	.get_port    =	sctp_get_port,
};<|MERGE_RESOLUTION|>--- conflicted
+++ resolved
@@ -3352,19 +3352,11 @@
 	struct sctp_bind_bucket *pp;
 
 	sctp_spin_lock(&head->lock);
-<<<<<<< HEAD
-	pp = (sctp_bind_bucket_t *)sk->sk_prev;
+	pp = (struct sctp_bind_bucket *)sk->sk_prev;
 	if (sk->sk_bind_next)
 		sk->sk_bind_next->sk_bind_pprev = sk->sk_bind_pprev;
 	*(sk->sk_bind_pprev) = sk->sk_bind_next;
 	sk->sk_prev = NULL;
-=======
-	pp = (struct sctp_bind_bucket *) sk->prev;
-	if (sk->bind_next)
-		sk->bind_next->bind_pprev = sk->bind_pprev;
-	*(sk->bind_pprev) = sk->bind_next;
-	sk->prev = NULL;
->>>>>>> ec7bf6c1
 	inet_sk(sk)->num = 0;
 	sctp_bucket_destroy(pp);
 	sctp_spin_unlock(&head->lock);
