--- conflicted
+++ resolved
@@ -34,11 +34,8 @@
 	BITMAP_FROM_U64(0x3333333311111111ULL),
 	BITMAP_FROM_U64(0xffffffff77777777ULL),
 	BITMAP_FROM_U64(0),
-<<<<<<< HEAD
-=======
 	BITMAP_FROM_U64(0x00008000),
 	BITMAP_FROM_U64(0x80000000),
->>>>>>> 7d2a07b7
 };
 
 static const unsigned long exp2[] __initconst = {
@@ -282,11 +279,8 @@
 	unsigned int nlongs = DIV_ROUND_UP(nbits, BITS_PER_LONG);
 	DECLARE_BITMAP(bmap, 1024);
 
-<<<<<<< HEAD
-=======
 	BUILD_BUG_ON(EXP2_IN_BITS < nbits * 2);
 
->>>>>>> 7d2a07b7
 	bitmap_zero(bmap, 1024);
 	bitmap_replace(bmap, &exp2[0 * nlongs], &exp2[1 * nlongs], exp2_to_exp3_mask, nbits);
 	expect_eq_bitmap(bmap, exp3_0_1, nbits);
@@ -304,12 +298,8 @@
 	expect_eq_bitmap(bmap, exp3_1_0, nbits);
 }
 
-<<<<<<< HEAD
-#define PARSE_TIME 0x1
-=======
 #define PARSE_TIME	0x1
 #define NO_LEN		0x2
->>>>>>> 7d2a07b7
 
 struct test_bitmap_parselist{
 	const int errno;
@@ -345,8 +335,6 @@
 	{0, ",,  ,,  , ,  ,",		&exp1[12 * step], 8, 0},
 	{0, " ,  ,,  , ,   ",		&exp1[12 * step], 8, 0},
 	{0, " ,  ,,  , ,   \n",		&exp1[12 * step], 8, 0},
-<<<<<<< HEAD
-=======
 
 	{0, "0-0",			&exp1[0], 32, 0},
 	{0, "1-1",			&exp1[1 * step], 32, 0},
@@ -384,7 +372,6 @@
 	{0,	  "ALL:1/2",		&exp1[4 * step], 32, 0},
 	{-EINVAL, "al", NULL, 8, 0},
 	{-EINVAL, "alll", NULL, 8, 0},
->>>>>>> 7d2a07b7
 
 	{-EINVAL, "-1",	NULL, 8, 0},
 	{-EINVAL, "-0",	NULL, 8, 0},
@@ -405,10 +392,6 @@
 	{-EINVAL, "0-31:a/1", NULL, 8, 0},
 	{-EINVAL, "0-\n", NULL, 8, 0},
 
-<<<<<<< HEAD
-#undef step
-=======
->>>>>>> 7d2a07b7
 };
 
 static void __init test_bitmap_parselist(void)
@@ -421,27 +404,9 @@
 	for (i = 0; i < ARRAY_SIZE(parselist_tests); i++) {
 #define ptest parselist_tests[i]
 
-<<<<<<< HEAD
-		if (is_user) {
-			mm_segment_t orig_fs = get_fs();
-			size_t len = strlen(ptest.in);
-
-			set_fs(KERNEL_DS);
-			time = ktime_get();
-			err = bitmap_parselist_user((__force const char __user *)ptest.in, len,
-						    bmap, ptest.nbits);
-			time = ktime_get() - time;
-			set_fs(orig_fs);
-		} else {
-			time = ktime_get();
-			err = bitmap_parselist(ptest.in, bmap, ptest.nbits);
-			time = ktime_get() - time;
-		}
-=======
 		time = ktime_get();
 		err = bitmap_parselist(ptest.in, bmap, ptest.nbits);
 		time = ktime_get() - time;
->>>>>>> 7d2a07b7
 
 		if (err != ptest.errno) {
 			pr_err("parselist: %d: input is %s, errno is %d, expected %d\n",
@@ -458,13 +423,8 @@
 		}
 
 		if (ptest.flags & PARSE_TIME)
-<<<<<<< HEAD
-			pr_err("parselist%s: %d: input is '%s' OK, Time: %llu\n",
-					mode, i, ptest.in, time);
-=======
 			pr_err("parselist: %d: input is '%s' OK, Time: %llu\n",
 					i, ptest.in, time);
->>>>>>> 7d2a07b7
 
 #undef ptest
 	}
@@ -643,8 +603,6 @@
 		expect_eq_clump8(start, CLUMP_EXP_NUMBITS, clump_exp, &clump);
 }
 
-<<<<<<< HEAD
-=======
 struct test_bitmap_cut {
 	unsigned int first;
 	unsigned int cut;
@@ -702,7 +660,6 @@
 	}
 }
 
->>>>>>> 7d2a07b7
 static void __init selftest(void)
 {
 	test_zero_clear();
@@ -714,10 +671,7 @@
 	test_bitmap_parselist();
 	test_mem_optimisations();
 	test_for_each_set_clump8();
-<<<<<<< HEAD
-=======
 	test_bitmap_cut();
->>>>>>> 7d2a07b7
 }
 
 KSTM_MODULE_LOADERS(test_bitmap);
