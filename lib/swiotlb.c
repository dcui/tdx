/*
 * Dynamic DMA mapping support.
 *
 * This implementation is a fallback for platforms that do not support
 * I/O TLBs (aka DMA address translation hardware).
 * Copyright (C) 2000 Asit Mallick <Asit.K.Mallick@intel.com>
 * Copyright (C) 2000 Goutham Rao <goutham.rao@intel.com>
 * Copyright (C) 2000, 2003 Hewlett-Packard Co
 *	David Mosberger-Tang <davidm@hpl.hp.com>
 *
 * 03/05/07 davidm	Switch from PCI-DMA to generic device DMA API.
 * 00/12/13 davidm	Rename to swiotlb.c and add mark_clean() to avoid
 *			unnecessary i-cache flushing.
 * 04/07/.. ak		Better overflow handling. Assorted fixes.
 * 05/09/10 linville	Add support for syncing ranges, support syncing for
 *			DMA_BIDIRECTIONAL mappings, miscellaneous cleanup.
 * 08/12/11 beckyb	Add highmem support
 */

#include <linux/cache.h>
#include <linux/dma-direct.h>
#include <linux/mm.h>
#include <linux/export.h>
#include <linux/spinlock.h>
#include <linux/string.h>
#include <linux/swiotlb.h>
#include <linux/pfn.h>
#include <linux/types.h>
#include <linux/ctype.h>
#include <linux/highmem.h>
#include <linux/gfp.h>
#include <linux/scatterlist.h>
#include <linux/mem_encrypt.h>

#include <asm/io.h>
#include <asm/dma.h>

#include <linux/init.h>
#include <linux/bootmem.h>
#include <linux/iommu-helper.h>

#define CREATE_TRACE_POINTS
#include <trace/events/swiotlb.h>

#define OFFSET(val,align) ((unsigned long)	\
	                   ( (val) & ( (align) - 1)))

#define SLABS_PER_PAGE (1 << (PAGE_SHIFT - IO_TLB_SHIFT))

/*
 * Minimum IO TLB size to bother booting with.  Systems with mainly
 * 64bit capable cards will only lightly use the swiotlb.  If we can't
 * allocate a contiguous 1MB, we're probably in trouble anyway.
 */
#define IO_TLB_MIN_SLABS ((1<<20) >> IO_TLB_SHIFT)

enum swiotlb_force swiotlb_force;

/*
 * Used to do a quick range check in swiotlb_tbl_unmap_single and
 * swiotlb_tbl_sync_single_*, to see if the memory was in fact allocated by this
 * API.
 */
static phys_addr_t io_tlb_start, io_tlb_end;

/*
 * The number of IO TLB blocks (in groups of 64) between io_tlb_start and
 * io_tlb_end.  This is command line adjustable via setup_io_tlb_npages.
 */
static unsigned long io_tlb_nslabs;

/*
 * When the IOMMU overflows we return a fallback buffer. This sets the size.
 */
static unsigned long io_tlb_overflow = 32*1024;

static phys_addr_t io_tlb_overflow_buffer;

/*
 * This is a free list describing the number of free entries available from
 * each index
 */
static unsigned int *io_tlb_list;
static unsigned int io_tlb_index;

/*
 * Max segment that we can provide which (if pages are contingous) will
 * not be bounced (unless SWIOTLB_FORCE is set).
 */
unsigned int max_segment;

/*
 * We need to save away the original address corresponding to a mapped entry
 * for the sync operations.
 */
#define INVALID_PHYS_ADDR (~(phys_addr_t)0)
static phys_addr_t *io_tlb_orig_addr;

/*
 * Protect the above data structures in the map and unmap calls
 */
static DEFINE_SPINLOCK(io_tlb_lock);

static int late_alloc;

static int __init
setup_io_tlb_npages(char *str)
{
	if (isdigit(*str)) {
		io_tlb_nslabs = simple_strtoul(str, &str, 0);
		/* avoid tail segment of size < IO_TLB_SEGSIZE */
		io_tlb_nslabs = ALIGN(io_tlb_nslabs, IO_TLB_SEGSIZE);
	}
	if (*str == ',')
		++str;
	if (!strcmp(str, "force")) {
		swiotlb_force = SWIOTLB_FORCE;
	} else if (!strcmp(str, "noforce")) {
		swiotlb_force = SWIOTLB_NO_FORCE;
		io_tlb_nslabs = 1;
	}

	return 0;
}
early_param("swiotlb", setup_io_tlb_npages);
/* make io_tlb_overflow tunable too? */

unsigned long swiotlb_nr_tbl(void)
{
	return io_tlb_nslabs;
}
EXPORT_SYMBOL_GPL(swiotlb_nr_tbl);

unsigned int swiotlb_max_segment(void)
{
	return max_segment;
}
EXPORT_SYMBOL_GPL(swiotlb_max_segment);

void swiotlb_set_max_segment(unsigned int val)
{
	if (swiotlb_force == SWIOTLB_FORCE)
		max_segment = 1;
	else
		max_segment = rounddown(val, PAGE_SIZE);
}

/* default to 64MB */
#define IO_TLB_DEFAULT_SIZE (64UL<<20)
unsigned long swiotlb_size_or_default(void)
{
	unsigned long size;

	size = io_tlb_nslabs << IO_TLB_SHIFT;

	return size ? size : (IO_TLB_DEFAULT_SIZE);
}

void __weak swiotlb_set_mem_attributes(void *vaddr, unsigned long size) { }

/* For swiotlb, clear memory encryption mask from dma addresses */
static dma_addr_t swiotlb_phys_to_dma(struct device *hwdev,
				      phys_addr_t address)
{
	return __sme_clr(phys_to_dma(hwdev, address));
}

/* Note that this doesn't work with highmem page */
static dma_addr_t swiotlb_virt_to_bus(struct device *hwdev,
				      volatile void *address)
{
	return phys_to_dma(hwdev, virt_to_phys(address));
}

static bool no_iotlb_memory;

void swiotlb_print_info(void)
{
	unsigned long bytes = io_tlb_nslabs << IO_TLB_SHIFT;
	unsigned char *vstart, *vend;

	if (no_iotlb_memory) {
		pr_warn("software IO TLB: No low mem\n");
		return;
	}

	vstart = phys_to_virt(io_tlb_start);
	vend = phys_to_virt(io_tlb_end);

	printk(KERN_INFO "software IO TLB [mem %#010llx-%#010llx] (%luMB) mapped at [%p-%p]\n",
	       (unsigned long long)io_tlb_start,
	       (unsigned long long)io_tlb_end,
	       bytes >> 20, vstart, vend - 1);
}

/*
 * Early SWIOTLB allocation may be too early to allow an architecture to
 * perform the desired operations.  This function allows the architecture to
 * call SWIOTLB when the operations are possible.  It needs to be called
 * before the SWIOTLB memory is used.
 */
void __init swiotlb_update_mem_attributes(void)
{
	void *vaddr;
	unsigned long bytes;

	if (no_iotlb_memory || late_alloc)
		return;

	vaddr = phys_to_virt(io_tlb_start);
	bytes = PAGE_ALIGN(io_tlb_nslabs << IO_TLB_SHIFT);
	swiotlb_set_mem_attributes(vaddr, bytes);
	memset(vaddr, 0, bytes);

	vaddr = phys_to_virt(io_tlb_overflow_buffer);
	bytes = PAGE_ALIGN(io_tlb_overflow);
	swiotlb_set_mem_attributes(vaddr, bytes);
	memset(vaddr, 0, bytes);
}

int __init swiotlb_init_with_tbl(char *tlb, unsigned long nslabs, int verbose)
{
	void *v_overflow_buffer;
	unsigned long i, bytes;

	bytes = nslabs << IO_TLB_SHIFT;

	io_tlb_nslabs = nslabs;
	io_tlb_start = __pa(tlb);
	io_tlb_end = io_tlb_start + bytes;

	/*
	 * Get the overflow emergency buffer
	 */
	v_overflow_buffer = memblock_virt_alloc_low_nopanic(
						PAGE_ALIGN(io_tlb_overflow),
						PAGE_SIZE);
	if (!v_overflow_buffer)
		return -ENOMEM;

	io_tlb_overflow_buffer = __pa(v_overflow_buffer);

	/*
	 * Allocate and initialize the free list array.  This array is used
	 * to find contiguous free memory regions of size up to IO_TLB_SEGSIZE
	 * between io_tlb_start and io_tlb_end.
	 */
	io_tlb_list = memblock_virt_alloc(
				PAGE_ALIGN(io_tlb_nslabs * sizeof(int)),
				PAGE_SIZE);
	io_tlb_orig_addr = memblock_virt_alloc(
				PAGE_ALIGN(io_tlb_nslabs * sizeof(phys_addr_t)),
				PAGE_SIZE);
	for (i = 0; i < io_tlb_nslabs; i++) {
		io_tlb_list[i] = IO_TLB_SEGSIZE - OFFSET(i, IO_TLB_SEGSIZE);
		io_tlb_orig_addr[i] = INVALID_PHYS_ADDR;
	}
	io_tlb_index = 0;

	if (verbose)
		swiotlb_print_info();

	swiotlb_set_max_segment(io_tlb_nslabs << IO_TLB_SHIFT);
	return 0;
}

/*
 * Statically reserve bounce buffer space and initialize bounce buffer data
 * structures for the software IO TLB used to implement the DMA API.
 */
void  __init
swiotlb_init(int verbose)
{
	size_t default_size = IO_TLB_DEFAULT_SIZE;
	unsigned char *vstart;
	unsigned long bytes;

	if (!io_tlb_nslabs) {
		io_tlb_nslabs = (default_size >> IO_TLB_SHIFT);
		io_tlb_nslabs = ALIGN(io_tlb_nslabs, IO_TLB_SEGSIZE);
	}

	bytes = io_tlb_nslabs << IO_TLB_SHIFT;

	/* Get IO TLB memory from the low pages */
	vstart = memblock_virt_alloc_low_nopanic(PAGE_ALIGN(bytes), PAGE_SIZE);
	if (vstart && !swiotlb_init_with_tbl(vstart, io_tlb_nslabs, verbose))
		return;

	if (io_tlb_start)
		memblock_free_early(io_tlb_start,
				    PAGE_ALIGN(io_tlb_nslabs << IO_TLB_SHIFT));
	pr_warn("Cannot allocate SWIOTLB buffer");
	no_iotlb_memory = true;
}

/*
 * Systems with larger DMA zones (those that don't support ISA) can
 * initialize the swiotlb later using the slab allocator if needed.
 * This should be just like above, but with some error catching.
 */
int
swiotlb_late_init_with_default_size(size_t default_size)
{
	unsigned long bytes, req_nslabs = io_tlb_nslabs;
	unsigned char *vstart = NULL;
	unsigned int order;
	int rc = 0;

	if (!io_tlb_nslabs) {
		io_tlb_nslabs = (default_size >> IO_TLB_SHIFT);
		io_tlb_nslabs = ALIGN(io_tlb_nslabs, IO_TLB_SEGSIZE);
	}

	/*
	 * Get IO TLB memory from the low pages
	 */
	order = get_order(io_tlb_nslabs << IO_TLB_SHIFT);
	io_tlb_nslabs = SLABS_PER_PAGE << order;
	bytes = io_tlb_nslabs << IO_TLB_SHIFT;

	while ((SLABS_PER_PAGE << order) > IO_TLB_MIN_SLABS) {
		vstart = (void *)__get_free_pages(GFP_DMA | __GFP_NOWARN,
						  order);
		if (vstart)
			break;
		order--;
	}

	if (!vstart) {
		io_tlb_nslabs = req_nslabs;
		return -ENOMEM;
	}
	if (order != get_order(bytes)) {
		printk(KERN_WARNING "Warning: only able to allocate %ld MB "
		       "for software IO TLB\n", (PAGE_SIZE << order) >> 20);
		io_tlb_nslabs = SLABS_PER_PAGE << order;
	}
	rc = swiotlb_late_init_with_tbl(vstart, io_tlb_nslabs);
	if (rc)
		free_pages((unsigned long)vstart, order);

	return rc;
}

int
swiotlb_late_init_with_tbl(char *tlb, unsigned long nslabs)
{
	unsigned long i, bytes;
	unsigned char *v_overflow_buffer;

	bytes = nslabs << IO_TLB_SHIFT;

	io_tlb_nslabs = nslabs;
	io_tlb_start = virt_to_phys(tlb);
	io_tlb_end = io_tlb_start + bytes;

	swiotlb_set_mem_attributes(tlb, bytes);
	memset(tlb, 0, bytes);

	/*
	 * Get the overflow emergency buffer
	 */
	v_overflow_buffer = (void *)__get_free_pages(GFP_DMA,
						     get_order(io_tlb_overflow));
	if (!v_overflow_buffer)
		goto cleanup2;

	swiotlb_set_mem_attributes(v_overflow_buffer, io_tlb_overflow);
	memset(v_overflow_buffer, 0, io_tlb_overflow);
	io_tlb_overflow_buffer = virt_to_phys(v_overflow_buffer);

	/*
	 * Allocate and initialize the free list array.  This array is used
	 * to find contiguous free memory regions of size up to IO_TLB_SEGSIZE
	 * between io_tlb_start and io_tlb_end.
	 */
	io_tlb_list = (unsigned int *)__get_free_pages(GFP_KERNEL,
	                              get_order(io_tlb_nslabs * sizeof(int)));
	if (!io_tlb_list)
		goto cleanup3;

	io_tlb_orig_addr = (phys_addr_t *)
		__get_free_pages(GFP_KERNEL,
				 get_order(io_tlb_nslabs *
					   sizeof(phys_addr_t)));
	if (!io_tlb_orig_addr)
		goto cleanup4;

	for (i = 0; i < io_tlb_nslabs; i++) {
		io_tlb_list[i] = IO_TLB_SEGSIZE - OFFSET(i, IO_TLB_SEGSIZE);
		io_tlb_orig_addr[i] = INVALID_PHYS_ADDR;
	}
	io_tlb_index = 0;

	swiotlb_print_info();

	late_alloc = 1;

	swiotlb_set_max_segment(io_tlb_nslabs << IO_TLB_SHIFT);

	return 0;

cleanup4:
	free_pages((unsigned long)io_tlb_list, get_order(io_tlb_nslabs *
	                                                 sizeof(int)));
	io_tlb_list = NULL;
cleanup3:
	free_pages((unsigned long)v_overflow_buffer,
		   get_order(io_tlb_overflow));
	io_tlb_overflow_buffer = 0;
cleanup2:
	io_tlb_end = 0;
	io_tlb_start = 0;
	io_tlb_nslabs = 0;
	max_segment = 0;
	return -ENOMEM;
}

void __init swiotlb_exit(void)
{
	if (!io_tlb_orig_addr)
		return;

	if (late_alloc) {
		free_pages((unsigned long)phys_to_virt(io_tlb_overflow_buffer),
			   get_order(io_tlb_overflow));
		free_pages((unsigned long)io_tlb_orig_addr,
			   get_order(io_tlb_nslabs * sizeof(phys_addr_t)));
		free_pages((unsigned long)io_tlb_list, get_order(io_tlb_nslabs *
								 sizeof(int)));
		free_pages((unsigned long)phys_to_virt(io_tlb_start),
			   get_order(io_tlb_nslabs << IO_TLB_SHIFT));
	} else {
		memblock_free_late(io_tlb_overflow_buffer,
				   PAGE_ALIGN(io_tlb_overflow));
		memblock_free_late(__pa(io_tlb_orig_addr),
				   PAGE_ALIGN(io_tlb_nslabs * sizeof(phys_addr_t)));
		memblock_free_late(__pa(io_tlb_list),
				   PAGE_ALIGN(io_tlb_nslabs * sizeof(int)));
		memblock_free_late(io_tlb_start,
				   PAGE_ALIGN(io_tlb_nslabs << IO_TLB_SHIFT));
	}
	io_tlb_nslabs = 0;
	max_segment = 0;
}

int is_swiotlb_buffer(phys_addr_t paddr)
{
	return paddr >= io_tlb_start && paddr < io_tlb_end;
}

/*
 * Bounce: copy the swiotlb buffer back to the original dma location
 */
static void swiotlb_bounce(phys_addr_t orig_addr, phys_addr_t tlb_addr,
			   size_t size, enum dma_data_direction dir)
{
	unsigned long pfn = PFN_DOWN(orig_addr);
	unsigned char *vaddr = phys_to_virt(tlb_addr);

	if (PageHighMem(pfn_to_page(pfn))) {
		/* The buffer does not have a mapping.  Map it in and copy */
		unsigned int offset = orig_addr & ~PAGE_MASK;
		char *buffer;
		unsigned int sz = 0;
		unsigned long flags;

		while (size) {
			sz = min_t(size_t, PAGE_SIZE - offset, size);

			local_irq_save(flags);
			buffer = kmap_atomic(pfn_to_page(pfn));
			if (dir == DMA_TO_DEVICE)
				memcpy(vaddr, buffer + offset, sz);
			else
				memcpy(buffer + offset, vaddr, sz);
			kunmap_atomic(buffer);
			local_irq_restore(flags);

			size -= sz;
			pfn++;
			vaddr += sz;
			offset = 0;
		}
	} else if (dir == DMA_TO_DEVICE) {
		memcpy(vaddr, phys_to_virt(orig_addr), size);
	} else {
		memcpy(phys_to_virt(orig_addr), vaddr, size);
	}
}

phys_addr_t swiotlb_tbl_map_single(struct device *hwdev,
				   dma_addr_t tbl_dma_addr,
				   phys_addr_t orig_addr, size_t size,
				   enum dma_data_direction dir,
				   unsigned long attrs)
{
	unsigned long flags;
	phys_addr_t tlb_addr;
	unsigned int nslots, stride, index, wrap;
	int i;
	unsigned long mask;
	unsigned long offset_slots;
	unsigned long max_slots;

	if (no_iotlb_memory)
		panic("Can not allocate SWIOTLB buffer earlier and can't now provide you with the DMA bounce buffer");

	if (mem_encrypt_active())
		pr_warn_once("%s is active and system is using DMA bounce buffers\n",
			     sme_active() ? "SME" : "SEV");

	mask = dma_get_seg_boundary(hwdev);

	tbl_dma_addr &= mask;

	offset_slots = ALIGN(tbl_dma_addr, 1 << IO_TLB_SHIFT) >> IO_TLB_SHIFT;

	/*
 	 * Carefully handle integer overflow which can occur when mask == ~0UL.
 	 */
	max_slots = mask + 1
		    ? ALIGN(mask + 1, 1 << IO_TLB_SHIFT) >> IO_TLB_SHIFT
		    : 1UL << (BITS_PER_LONG - IO_TLB_SHIFT);

	/*
	 * For mappings greater than or equal to a page, we limit the stride
	 * (and hence alignment) to a page size.
	 */
	nslots = ALIGN(size, 1 << IO_TLB_SHIFT) >> IO_TLB_SHIFT;
	if (size >= PAGE_SIZE)
		stride = (1 << (PAGE_SHIFT - IO_TLB_SHIFT));
	else
		stride = 1;

	BUG_ON(!nslots);

	/*
	 * Find suitable number of IO TLB entries size that will fit this
	 * request and allocate a buffer from that IO TLB pool.
	 */
	spin_lock_irqsave(&io_tlb_lock, flags);
	index = ALIGN(io_tlb_index, stride);
	if (index >= io_tlb_nslabs)
		index = 0;
	wrap = index;

	do {
		while (iommu_is_span_boundary(index, nslots, offset_slots,
					      max_slots)) {
			index += stride;
			if (index >= io_tlb_nslabs)
				index = 0;
			if (index == wrap)
				goto not_found;
		}

		/*
		 * If we find a slot that indicates we have 'nslots' number of
		 * contiguous buffers, we allocate the buffers from that slot
		 * and mark the entries as '0' indicating unavailable.
		 */
		if (io_tlb_list[index] >= nslots) {
			int count = 0;

			for (i = index; i < (int) (index + nslots); i++)
				io_tlb_list[i] = 0;
			for (i = index - 1; (OFFSET(i, IO_TLB_SEGSIZE) != IO_TLB_SEGSIZE - 1) && io_tlb_list[i]; i--)
				io_tlb_list[i] = ++count;
			tlb_addr = io_tlb_start + (index << IO_TLB_SHIFT);

			/*
			 * Update the indices to avoid searching in the next
			 * round.
			 */
			io_tlb_index = ((index + nslots) < io_tlb_nslabs
					? (index + nslots) : 0);

			goto found;
		}
		index += stride;
		if (index >= io_tlb_nslabs)
			index = 0;
	} while (index != wrap);

not_found:
	spin_unlock_irqrestore(&io_tlb_lock, flags);
	if (!(attrs & DMA_ATTR_NO_WARN) && printk_ratelimit())
		dev_warn(hwdev, "swiotlb buffer is full (sz: %zd bytes)\n", size);
	return SWIOTLB_MAP_ERROR;
found:
	spin_unlock_irqrestore(&io_tlb_lock, flags);

	/*
	 * Save away the mapping from the original address to the DMA address.
	 * This is needed when we sync the memory.  Then we sync the buffer if
	 * needed.
	 */
	for (i = 0; i < nslots; i++)
		io_tlb_orig_addr[index+i] = orig_addr + (i << IO_TLB_SHIFT);
	if (!(attrs & DMA_ATTR_SKIP_CPU_SYNC) &&
	    (dir == DMA_TO_DEVICE || dir == DMA_BIDIRECTIONAL))
		swiotlb_bounce(orig_addr, tlb_addr, size, DMA_TO_DEVICE);

	return tlb_addr;
}

/*
 * Allocates bounce buffer and returns its kernel virtual address.
 */

static phys_addr_t
map_single(struct device *hwdev, phys_addr_t phys, size_t size,
	   enum dma_data_direction dir, unsigned long attrs)
{
	dma_addr_t start_dma_addr;

	if (swiotlb_force == SWIOTLB_NO_FORCE) {
		dev_warn_ratelimited(hwdev, "Cannot do DMA to address %pa\n",
				     &phys);
		return SWIOTLB_MAP_ERROR;
	}

	start_dma_addr = swiotlb_phys_to_dma(hwdev, io_tlb_start);
	return swiotlb_tbl_map_single(hwdev, start_dma_addr, phys, size,
				      dir, attrs);
}

/*
 * dma_addr is the kernel virtual address of the bounce buffer to unmap.
 */
void swiotlb_tbl_unmap_single(struct device *hwdev, phys_addr_t tlb_addr,
			      size_t size, enum dma_data_direction dir,
			      unsigned long attrs)
{
	unsigned long flags;
	int i, count, nslots = ALIGN(size, 1 << IO_TLB_SHIFT) >> IO_TLB_SHIFT;
	int index = (tlb_addr - io_tlb_start) >> IO_TLB_SHIFT;
	phys_addr_t orig_addr = io_tlb_orig_addr[index];

	/*
	 * First, sync the memory before unmapping the entry
	 */
	if (orig_addr != INVALID_PHYS_ADDR &&
	    !(attrs & DMA_ATTR_SKIP_CPU_SYNC) &&
	    ((dir == DMA_FROM_DEVICE) || (dir == DMA_BIDIRECTIONAL)))
		swiotlb_bounce(orig_addr, tlb_addr, size, DMA_FROM_DEVICE);

	/*
	 * Return the buffer to the free list by setting the corresponding
	 * entries to indicate the number of contiguous entries available.
	 * While returning the entries to the free list, we merge the entries
	 * with slots below and above the pool being returned.
	 */
	spin_lock_irqsave(&io_tlb_lock, flags);
	{
		count = ((index + nslots) < ALIGN(index + 1, IO_TLB_SEGSIZE) ?
			 io_tlb_list[index + nslots] : 0);
		/*
		 * Step 1: return the slots to the free list, merging the
		 * slots with superceeding slots
		 */
		for (i = index + nslots - 1; i >= index; i--) {
			io_tlb_list[i] = ++count;
			io_tlb_orig_addr[i] = INVALID_PHYS_ADDR;
		}
		/*
		 * Step 2: merge the returned slots with the preceding slots,
		 * if available (non zero)
		 */
		for (i = index - 1; (OFFSET(i, IO_TLB_SEGSIZE) != IO_TLB_SEGSIZE -1) && io_tlb_list[i]; i--)
			io_tlb_list[i] = ++count;
	}
	spin_unlock_irqrestore(&io_tlb_lock, flags);
}

void swiotlb_tbl_sync_single(struct device *hwdev, phys_addr_t tlb_addr,
			     size_t size, enum dma_data_direction dir,
			     enum dma_sync_target target)
{
	int index = (tlb_addr - io_tlb_start) >> IO_TLB_SHIFT;
	phys_addr_t orig_addr = io_tlb_orig_addr[index];

	if (orig_addr == INVALID_PHYS_ADDR)
		return;
	orig_addr += (unsigned long)tlb_addr & ((1 << IO_TLB_SHIFT) - 1);

	switch (target) {
	case SYNC_FOR_CPU:
		if (likely(dir == DMA_FROM_DEVICE || dir == DMA_BIDIRECTIONAL))
			swiotlb_bounce(orig_addr, tlb_addr,
				       size, DMA_FROM_DEVICE);
		else
			BUG_ON(dir != DMA_TO_DEVICE);
		break;
	case SYNC_FOR_DEVICE:
		if (likely(dir == DMA_TO_DEVICE || dir == DMA_BIDIRECTIONAL))
			swiotlb_bounce(orig_addr, tlb_addr,
				       size, DMA_TO_DEVICE);
		else
			BUG_ON(dir != DMA_FROM_DEVICE);
		break;
	default:
		BUG();
	}
}

static inline bool dma_coherent_ok(struct device *dev, dma_addr_t addr,
		size_t size)
{
	u64 mask = DMA_BIT_MASK(32);

	if (dev && dev->coherent_dma_mask)
		mask = dev->coherent_dma_mask;
	return addr + size - 1 <= mask;
}

static void *
swiotlb_alloc_buffer(struct device *dev, size_t size, dma_addr_t *dma_handle,
		unsigned long attrs)
{
	phys_addr_t phys_addr;

	if (swiotlb_force == SWIOTLB_NO_FORCE)
		goto out_warn;

	phys_addr = swiotlb_tbl_map_single(dev,
			swiotlb_phys_to_dma(dev, io_tlb_start),
			0, size, DMA_FROM_DEVICE, 0);
	if (phys_addr == SWIOTLB_MAP_ERROR)
		goto out_warn;

	*dma_handle = swiotlb_phys_to_dma(dev, phys_addr);
	if (dma_coherent_ok(dev, *dma_handle, size))
		goto out_unmap;

	memset(phys_to_virt(phys_addr), 0, size);
	return phys_to_virt(phys_addr);

out_unmap:
	dev_warn(dev, "hwdev DMA mask = 0x%016Lx, dev_addr = 0x%016Lx\n",
		(unsigned long long)(dev ? dev->coherent_dma_mask : 0),
		(unsigned long long)*dma_handle);

	/*
	 * DMA_TO_DEVICE to avoid memcpy in unmap_single.
	 * DMA_ATTR_SKIP_CPU_SYNC is optional.
	 */
	swiotlb_tbl_unmap_single(dev, phys_addr, size, DMA_TO_DEVICE,
			DMA_ATTR_SKIP_CPU_SYNC);
out_warn:
	if ((attrs & DMA_ATTR_NO_WARN) && printk_ratelimit()) {
		dev_warn(dev,
			"swiotlb: coherent allocation failed, size=%zu\n",
			size);
		dump_stack();
	}
	return NULL;
}

void *
swiotlb_alloc_coherent(struct device *hwdev, size_t size,
		       dma_addr_t *dma_handle, gfp_t flags)
{
<<<<<<< HEAD
	bool warn = !(flags & __GFP_NOWARN);
	dma_addr_t dev_addr;
	void *ret;
=======
>>>>>>> 7928b2cb
	int order = get_order(size);
	unsigned long attrs = (flags & __GFP_NOWARN) ? DMA_ATTR_NO_WARN : 0;
	void *ret;

	ret = (void *)__get_free_pages(flags, order);
	if (ret) {
		*dma_handle = swiotlb_virt_to_bus(hwdev, ret);
		if (dma_coherent_ok(hwdev, *dma_handle, size)) {
			memset(ret, 0, size);
			return ret;
		}
		free_pages((unsigned long)ret, order);
	}
<<<<<<< HEAD
	if (!ret) {
		/*
		 * We are either out of memory or the device can't DMA to
		 * GFP_DMA memory; fall back on map_single(), which
		 * will grab memory from the lowest available address range.
		 */
		phys_addr_t paddr = map_single(hwdev, 0, size, DMA_FROM_DEVICE,
					       warn ? 0 : DMA_ATTR_NO_WARN);
		if (paddr == SWIOTLB_MAP_ERROR)
			goto err_warn;
=======
>>>>>>> 7928b2cb

	return swiotlb_alloc_buffer(hwdev, size, dma_handle, attrs);
}
EXPORT_SYMBOL(swiotlb_alloc_coherent);

static bool swiotlb_free_buffer(struct device *dev, size_t size,
		dma_addr_t dma_addr)
{
	phys_addr_t phys_addr = dma_to_phys(dev, dma_addr);

	WARN_ON_ONCE(irqs_disabled());

<<<<<<< HEAD
err_warn:
	if (warn && printk_ratelimit()) {
		pr_warn("swiotlb: coherent allocation failed for device %s size=%zu\n",
			dev_name(hwdev), size);
		dump_stack();
	}
=======
	if (!is_swiotlb_buffer(phys_addr))
		return false;
>>>>>>> 7928b2cb

	/*
	 * DMA_TO_DEVICE to avoid memcpy in swiotlb_tbl_unmap_single.
	 * DMA_ATTR_SKIP_CPU_SYNC is optional.
	 */
	swiotlb_tbl_unmap_single(dev, phys_addr, size, DMA_TO_DEVICE,
				 DMA_ATTR_SKIP_CPU_SYNC);
	return true;
}

void
swiotlb_free_coherent(struct device *hwdev, size_t size, void *vaddr,
		      dma_addr_t dev_addr)
{
	if (!swiotlb_free_buffer(hwdev, size, dev_addr))
		free_pages((unsigned long)vaddr, get_order(size));
}
EXPORT_SYMBOL(swiotlb_free_coherent);

static void
swiotlb_full(struct device *dev, size_t size, enum dma_data_direction dir,
	     int do_panic)
{
	if (swiotlb_force == SWIOTLB_NO_FORCE)
		return;

	/*
	 * Ran out of IOMMU space for this operation. This is very bad.
	 * Unfortunately the drivers cannot handle this operation properly.
	 * unless they check for dma_mapping_error (most don't)
	 * When the mapping is small enough return a static buffer to limit
	 * the damage, or panic when the transfer is too big.
	 */
	dev_err_ratelimited(dev, "DMA: Out of SW-IOMMU space for %zu bytes\n",
			    size);

	if (size <= io_tlb_overflow || !do_panic)
		return;

	if (dir == DMA_BIDIRECTIONAL)
		panic("DMA: Random memory could be DMA accessed\n");
	if (dir == DMA_FROM_DEVICE)
		panic("DMA: Random memory could be DMA written\n");
	if (dir == DMA_TO_DEVICE)
		panic("DMA: Random memory could be DMA read\n");
}

/*
 * Map a single buffer of the indicated size for DMA in streaming mode.  The
 * physical address to use is returned.
 *
 * Once the device is given the dma address, the device owns this memory until
 * either swiotlb_unmap_page or swiotlb_dma_sync_single is performed.
 */
dma_addr_t swiotlb_map_page(struct device *dev, struct page *page,
			    unsigned long offset, size_t size,
			    enum dma_data_direction dir,
			    unsigned long attrs)
{
	phys_addr_t map, phys = page_to_phys(page) + offset;
	dma_addr_t dev_addr = phys_to_dma(dev, phys);

	BUG_ON(dir == DMA_NONE);
	/*
	 * If the address happens to be in the device's DMA window,
	 * we can safely return the device addr and not worry about bounce
	 * buffering it.
	 */
	if (dma_capable(dev, dev_addr, size) && swiotlb_force != SWIOTLB_FORCE)
		return dev_addr;

	trace_swiotlb_bounced(dev, dev_addr, size, swiotlb_force);

	/* Oh well, have to allocate and map a bounce buffer. */
	map = map_single(dev, phys, size, dir, attrs);
	if (map == SWIOTLB_MAP_ERROR) {
		swiotlb_full(dev, size, dir, 1);
		return swiotlb_phys_to_dma(dev, io_tlb_overflow_buffer);
	}

	dev_addr = swiotlb_phys_to_dma(dev, map);

	/* Ensure that the address returned is DMA'ble */
	if (dma_capable(dev, dev_addr, size))
		return dev_addr;

	attrs |= DMA_ATTR_SKIP_CPU_SYNC;
	swiotlb_tbl_unmap_single(dev, map, size, dir, attrs);

	return swiotlb_phys_to_dma(dev, io_tlb_overflow_buffer);
}

/*
 * Unmap a single streaming mode DMA translation.  The dma_addr and size must
 * match what was provided for in a previous swiotlb_map_page call.  All
 * other usages are undefined.
 *
 * After this call, reads by the cpu to the buffer are guaranteed to see
 * whatever the device wrote there.
 */
static void unmap_single(struct device *hwdev, dma_addr_t dev_addr,
			 size_t size, enum dma_data_direction dir,
			 unsigned long attrs)
{
	phys_addr_t paddr = dma_to_phys(hwdev, dev_addr);

	BUG_ON(dir == DMA_NONE);

	if (is_swiotlb_buffer(paddr)) {
		swiotlb_tbl_unmap_single(hwdev, paddr, size, dir, attrs);
		return;
	}

	if (dir != DMA_FROM_DEVICE)
		return;

	/*
	 * phys_to_virt doesn't work with hihgmem page but we could
	 * call dma_mark_clean() with hihgmem page here. However, we
	 * are fine since dma_mark_clean() is null on POWERPC. We can
	 * make dma_mark_clean() take a physical address if necessary.
	 */
	dma_mark_clean(phys_to_virt(paddr), size);
}

void swiotlb_unmap_page(struct device *hwdev, dma_addr_t dev_addr,
			size_t size, enum dma_data_direction dir,
			unsigned long attrs)
{
	unmap_single(hwdev, dev_addr, size, dir, attrs);
}

/*
 * Make physical memory consistent for a single streaming mode DMA translation
 * after a transfer.
 *
 * If you perform a swiotlb_map_page() but wish to interrogate the buffer
 * using the cpu, yet do not wish to teardown the dma mapping, you must
 * call this function before doing so.  At the next point you give the dma
 * address back to the card, you must first perform a
 * swiotlb_dma_sync_for_device, and then the device again owns the buffer
 */
static void
swiotlb_sync_single(struct device *hwdev, dma_addr_t dev_addr,
		    size_t size, enum dma_data_direction dir,
		    enum dma_sync_target target)
{
	phys_addr_t paddr = dma_to_phys(hwdev, dev_addr);

	BUG_ON(dir == DMA_NONE);

	if (is_swiotlb_buffer(paddr)) {
		swiotlb_tbl_sync_single(hwdev, paddr, size, dir, target);
		return;
	}

	if (dir != DMA_FROM_DEVICE)
		return;

	dma_mark_clean(phys_to_virt(paddr), size);
}

void
swiotlb_sync_single_for_cpu(struct device *hwdev, dma_addr_t dev_addr,
			    size_t size, enum dma_data_direction dir)
{
	swiotlb_sync_single(hwdev, dev_addr, size, dir, SYNC_FOR_CPU);
}

void
swiotlb_sync_single_for_device(struct device *hwdev, dma_addr_t dev_addr,
			       size_t size, enum dma_data_direction dir)
{
	swiotlb_sync_single(hwdev, dev_addr, size, dir, SYNC_FOR_DEVICE);
}

/*
 * Map a set of buffers described by scatterlist in streaming mode for DMA.
 * This is the scatter-gather version of the above swiotlb_map_page
 * interface.  Here the scatter gather list elements are each tagged with the
 * appropriate dma address and length.  They are obtained via
 * sg_dma_{address,length}(SG).
 *
 * NOTE: An implementation may be able to use a smaller number of
 *       DMA address/length pairs than there are SG table elements.
 *       (for example via virtual mapping capabilities)
 *       The routine returns the number of addr/length pairs actually
 *       used, at most nents.
 *
 * Device ownership issues as mentioned above for swiotlb_map_page are the
 * same here.
 */
int
swiotlb_map_sg_attrs(struct device *hwdev, struct scatterlist *sgl, int nelems,
		     enum dma_data_direction dir, unsigned long attrs)
{
	struct scatterlist *sg;
	int i;

	BUG_ON(dir == DMA_NONE);

	for_each_sg(sgl, sg, nelems, i) {
		phys_addr_t paddr = sg_phys(sg);
		dma_addr_t dev_addr = phys_to_dma(hwdev, paddr);

		if (swiotlb_force == SWIOTLB_FORCE ||
		    !dma_capable(hwdev, dev_addr, sg->length)) {
			phys_addr_t map = map_single(hwdev, sg_phys(sg),
						     sg->length, dir, attrs);
			if (map == SWIOTLB_MAP_ERROR) {
				/* Don't panic here, we expect map_sg users
				   to do proper error handling. */
				swiotlb_full(hwdev, sg->length, dir, 0);
				attrs |= DMA_ATTR_SKIP_CPU_SYNC;
				swiotlb_unmap_sg_attrs(hwdev, sgl, i, dir,
						       attrs);
				sg_dma_len(sgl) = 0;
				return 0;
			}
			sg->dma_address = swiotlb_phys_to_dma(hwdev, map);
		} else
			sg->dma_address = dev_addr;
		sg_dma_len(sg) = sg->length;
	}
	return nelems;
}

/*
 * Unmap a set of streaming mode DMA translations.  Again, cpu read rules
 * concerning calls here are the same as for swiotlb_unmap_page() above.
 */
void
swiotlb_unmap_sg_attrs(struct device *hwdev, struct scatterlist *sgl,
		       int nelems, enum dma_data_direction dir,
		       unsigned long attrs)
{
	struct scatterlist *sg;
	int i;

	BUG_ON(dir == DMA_NONE);

	for_each_sg(sgl, sg, nelems, i)
		unmap_single(hwdev, sg->dma_address, sg_dma_len(sg), dir,
			     attrs);
}

/*
 * Make physical memory consistent for a set of streaming mode DMA translations
 * after a transfer.
 *
 * The same as swiotlb_sync_single_* but for a scatter-gather list, same rules
 * and usage.
 */
static void
swiotlb_sync_sg(struct device *hwdev, struct scatterlist *sgl,
		int nelems, enum dma_data_direction dir,
		enum dma_sync_target target)
{
	struct scatterlist *sg;
	int i;

	for_each_sg(sgl, sg, nelems, i)
		swiotlb_sync_single(hwdev, sg->dma_address,
				    sg_dma_len(sg), dir, target);
}

void
swiotlb_sync_sg_for_cpu(struct device *hwdev, struct scatterlist *sg,
			int nelems, enum dma_data_direction dir)
{
	swiotlb_sync_sg(hwdev, sg, nelems, dir, SYNC_FOR_CPU);
}

void
swiotlb_sync_sg_for_device(struct device *hwdev, struct scatterlist *sg,
			   int nelems, enum dma_data_direction dir)
{
	swiotlb_sync_sg(hwdev, sg, nelems, dir, SYNC_FOR_DEVICE);
}

int
swiotlb_dma_mapping_error(struct device *hwdev, dma_addr_t dma_addr)
{
	return (dma_addr == swiotlb_phys_to_dma(hwdev, io_tlb_overflow_buffer));
}

/*
 * Return whether the given device DMA address mask can be supported
 * properly.  For example, if your device can only drive the low 24-bits
 * during bus mastering, then you would pass 0x00ffffff as the mask to
 * this function.
 */
int
swiotlb_dma_supported(struct device *hwdev, u64 mask)
{
	return swiotlb_phys_to_dma(hwdev, io_tlb_end - 1) <= mask;
}

#ifdef CONFIG_DMA_DIRECT_OPS
void *swiotlb_alloc(struct device *dev, size_t size, dma_addr_t *dma_handle,
		gfp_t gfp, unsigned long attrs)
{
	void *vaddr;

	/* temporary workaround: */
	if (gfp & __GFP_NOWARN)
		attrs |= DMA_ATTR_NO_WARN;

	/*
	 * Don't print a warning when the first allocation attempt fails.
	 * swiotlb_alloc_coherent() will print a warning when the DMA memory
	 * allocation ultimately failed.
	 */
	gfp |= __GFP_NOWARN;

	vaddr = dma_direct_alloc(dev, size, dma_handle, gfp, attrs);
	if (!vaddr)
		vaddr = swiotlb_alloc_buffer(dev, size, dma_handle, attrs);
	return vaddr;
}

void swiotlb_free(struct device *dev, size_t size, void *vaddr,
		dma_addr_t dma_addr, unsigned long attrs)
{
	if (!swiotlb_free_buffer(dev, size, dma_addr))
		dma_direct_free(dev, size, vaddr, dma_addr, attrs);
}

const struct dma_map_ops swiotlb_dma_ops = {
	.mapping_error		= swiotlb_dma_mapping_error,
	.alloc			= swiotlb_alloc,
	.free			= swiotlb_free,
	.sync_single_for_cpu	= swiotlb_sync_single_for_cpu,
	.sync_single_for_device	= swiotlb_sync_single_for_device,
	.sync_sg_for_cpu	= swiotlb_sync_sg_for_cpu,
	.sync_sg_for_device	= swiotlb_sync_sg_for_device,
	.map_sg			= swiotlb_map_sg_attrs,
	.unmap_sg		= swiotlb_unmap_sg_attrs,
	.map_page		= swiotlb_map_page,
	.unmap_page		= swiotlb_unmap_page,
	.dma_supported		= swiotlb_dma_supported,
};
#endif /* CONFIG_DMA_DIRECT_OPS */<|MERGE_RESOLUTION|>--- conflicted
+++ resolved
@@ -763,12 +763,6 @@
 swiotlb_alloc_coherent(struct device *hwdev, size_t size,
 		       dma_addr_t *dma_handle, gfp_t flags)
 {
-<<<<<<< HEAD
-	bool warn = !(flags & __GFP_NOWARN);
-	dma_addr_t dev_addr;
-	void *ret;
-=======
->>>>>>> 7928b2cb
 	int order = get_order(size);
 	unsigned long attrs = (flags & __GFP_NOWARN) ? DMA_ATTR_NO_WARN : 0;
 	void *ret;
@@ -782,19 +776,6 @@
 		}
 		free_pages((unsigned long)ret, order);
 	}
-<<<<<<< HEAD
-	if (!ret) {
-		/*
-		 * We are either out of memory or the device can't DMA to
-		 * GFP_DMA memory; fall back on map_single(), which
-		 * will grab memory from the lowest available address range.
-		 */
-		phys_addr_t paddr = map_single(hwdev, 0, size, DMA_FROM_DEVICE,
-					       warn ? 0 : DMA_ATTR_NO_WARN);
-		if (paddr == SWIOTLB_MAP_ERROR)
-			goto err_warn;
-=======
->>>>>>> 7928b2cb
 
 	return swiotlb_alloc_buffer(hwdev, size, dma_handle, attrs);
 }
@@ -807,17 +788,8 @@
 
 	WARN_ON_ONCE(irqs_disabled());
 
-<<<<<<< HEAD
-err_warn:
-	if (warn && printk_ratelimit()) {
-		pr_warn("swiotlb: coherent allocation failed for device %s size=%zu\n",
-			dev_name(hwdev), size);
-		dump_stack();
-	}
-=======
 	if (!is_swiotlb_buffer(phys_addr))
 		return false;
->>>>>>> 7928b2cb
 
 	/*
 	 * DMA_TO_DEVICE to avoid memcpy in swiotlb_tbl_unmap_single.
