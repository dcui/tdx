--- conflicted
+++ resolved
@@ -50,10 +50,6 @@
 #include "cgroup_helpers.h"
 #include "hbm.h"
 #include "bpf_util.h"
-<<<<<<< HEAD
-#include <bpf/bpf.h>
-=======
->>>>>>> 7d2a07b7
 #include <bpf/libbpf.h>
 
 bool outFlag = true;
