--- conflicted
+++ resolved
@@ -5,11 +5,6 @@
 #include <time.h>
 #include <signal.h>
 #include <bpf/libbpf.h>
-<<<<<<< HEAD
-#include "bpf_load.h"
-#include "perf-sys.h"
-=======
->>>>>>> 7d2a07b7
 
 static __u64 time_get_ns(void)
 {
@@ -49,15 +44,11 @@
 int main(int argc, char **argv)
 {
 	struct perf_buffer_opts pb_opts = {};
-<<<<<<< HEAD
-	struct perf_buffer *pb;
-=======
 	struct bpf_link *link = NULL;
 	struct bpf_program *prog;
 	struct perf_buffer *pb;
 	struct bpf_object *obj;
 	int map_fd, ret = 0;
->>>>>>> 7d2a07b7
 	char filename[256];
 	FILE *f;
 
@@ -74,10 +65,6 @@
 		goto cleanup;
 	}
 
-<<<<<<< HEAD
-	pb_opts.sample_cb = print_bpf_output;
-	pb = perf_buffer__new(map_fd[0], 8, &pb_opts);
-=======
 	map_fd = bpf_object__find_map_fd_by_name(obj, "my_map");
 	if (map_fd < 0) {
 		fprintf(stderr, "ERROR: finding a map in obj file failed\n");
@@ -99,7 +86,6 @@
 
 	pb_opts.sample_cb = print_bpf_output;
 	pb = perf_buffer__new(map_fd, 8, &pb_opts);
->>>>>>> 7d2a07b7
 	ret = libbpf_get_error(pb);
 	if (ret) {
 		printf("failed to setup perf_buffer: %d\n", ret);
