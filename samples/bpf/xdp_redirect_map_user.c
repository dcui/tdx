// SPDX-License-Identifier: GPL-2.0-only
/* Copyright (c) 2017 Covalent IO, Inc. http://covalent.io
 */
#include <linux/bpf.h>
#include <linux/if_link.h>
#include <assert.h>
#include <errno.h>
#include <signal.h>
#include <stdio.h>
#include <stdlib.h>
#include <stdbool.h>
#include <string.h>
#include <net/if.h>
#include <unistd.h>
#include <libgen.h>
#include <sys/resource.h>
#include <sys/ioctl.h>
#include <sys/types.h>
#include <sys/socket.h>
#include <netinet/in.h>

#include "bpf_util.h"
#include <bpf/bpf.h>
#include <bpf/libbpf.h>

static int ifindex_in;
static int ifindex_out;
static bool ifindex_out_xdp_dummy_attached = true;
static bool xdp_devmap_attached;
static __u32 prog_id;
static __u32 dummy_prog_id;

static __u32 xdp_flags = XDP_FLAGS_UPDATE_IF_NOEXIST;
static int rxcnt_map_fd;

static void int_exit(int sig)
{
	__u32 curr_prog_id = 0;

	if (bpf_get_link_xdp_id(ifindex_in, &curr_prog_id, xdp_flags)) {
		printf("bpf_get_link_xdp_id failed\n");
		exit(1);
	}
	if (prog_id == curr_prog_id)
		bpf_set_link_xdp_fd(ifindex_in, -1, xdp_flags);
	else if (!curr_prog_id)
		printf("couldn't find a prog id on iface IN\n");
	else
		printf("program on iface IN changed, not removing\n");

	if (ifindex_out_xdp_dummy_attached) {
		curr_prog_id = 0;
		if (bpf_get_link_xdp_id(ifindex_out, &curr_prog_id,
					xdp_flags)) {
			printf("bpf_get_link_xdp_id failed\n");
			exit(1);
		}
		if (dummy_prog_id == curr_prog_id)
			bpf_set_link_xdp_fd(ifindex_out, -1, xdp_flags);
		else if (!curr_prog_id)
			printf("couldn't find a prog id on iface OUT\n");
		else
			printf("program on iface OUT changed, not removing\n");
	}
	exit(0);
}

static void poll_stats(int interval, int ifindex)
{
	unsigned int nr_cpus = bpf_num_possible_cpus();
	__u64 values[nr_cpus], prev[nr_cpus];

	memset(prev, 0, sizeof(prev));

	while (1) {
		__u64 sum = 0;
		__u32 key = 0;
		int i;

		sleep(interval);
		assert(bpf_map_lookup_elem(rxcnt_map_fd, &key, values) == 0);
		for (i = 0; i < nr_cpus; i++)
			sum += (values[i] - prev[i]);
		if (sum)
			printf("ifindex %i: %10llu pkt/s\n",
			       ifindex, sum / interval);
		memcpy(prev, values, sizeof(values));
	}
}

static int get_mac_addr(unsigned int ifindex_out, void *mac_addr)
{
	char ifname[IF_NAMESIZE];
	struct ifreq ifr;
	int fd, ret = -1;

	fd = socket(AF_INET, SOCK_DGRAM, 0);
	if (fd < 0)
		return ret;

	if (!if_indextoname(ifindex_out, ifname))
		goto err_out;

	strcpy(ifr.ifr_name, ifname);

	if (ioctl(fd, SIOCGIFHWADDR, &ifr) != 0)
		goto err_out;

	memcpy(mac_addr, ifr.ifr_hwaddr.sa_data, 6 * sizeof(char));
	ret = 0;

err_out:
	close(fd);
	return ret;
}

static void usage(const char *prog)
{
	fprintf(stderr,
		"usage: %s [OPTS] <IFNAME|IFINDEX>_IN <IFNAME|IFINDEX>_OUT\n\n"
		"OPTS:\n"
		"    -S    use skb-mode\n"
		"    -N    enforce native mode\n"
		"    -F    force loading prog\n"
		"    -X    load xdp program on egress\n",
		prog);
}

int main(int argc, char **argv)
{
	struct bpf_prog_load_attr prog_load_attr = {
		.prog_type	= BPF_PROG_TYPE_UNSPEC,
	};
	struct bpf_program *prog, *dummy_prog, *devmap_prog;
	int prog_fd, dummy_prog_fd, devmap_prog_fd = 0;
	int tx_port_map_fd, tx_mac_map_fd;
	struct bpf_devmap_val devmap_val;
	struct bpf_prog_info info = {};
	__u32 info_len = sizeof(info);
	const char *optstr = "FSNX";
	struct bpf_object *obj;
	int ret, opt, key = 0;
	char filename[256];

	while ((opt = getopt(argc, argv, optstr)) != -1) {
		switch (opt) {
		case 'S':
			xdp_flags |= XDP_FLAGS_SKB_MODE;
			break;
		case 'N':
			/* default, set below */
			break;
		case 'F':
			xdp_flags &= ~XDP_FLAGS_UPDATE_IF_NOEXIST;
			break;
		case 'X':
			xdp_devmap_attached = true;
			break;
		default:
			usage(basename(argv[0]));
			return 1;
		}
	}

<<<<<<< HEAD
	if (!(xdp_flags & XDP_FLAGS_SKB_MODE))
		xdp_flags |= XDP_FLAGS_DRV_MODE;

	if (optind == argc) {
		printf("usage: %s <IFNAME|IFINDEX>_IN <IFNAME|IFINDEX>_OUT\n", argv[0]);
=======
	if (!(xdp_flags & XDP_FLAGS_SKB_MODE)) {
		xdp_flags |= XDP_FLAGS_DRV_MODE;
	} else if (xdp_devmap_attached) {
		printf("Load xdp program on egress with SKB mode not supported yet\n");
>>>>>>> 7d2a07b7
		return 1;
	}

	if (optind == argc) {
		printf("usage: %s <IFNAME|IFINDEX>_IN <IFNAME|IFINDEX>_OUT\n", argv[0]);
		return 1;
	}

	ifindex_in = if_nametoindex(argv[optind]);
	if (!ifindex_in)
		ifindex_in = strtoul(argv[optind], NULL, 0);

	ifindex_out = if_nametoindex(argv[optind + 1]);
	if (!ifindex_out)
		ifindex_out = strtoul(argv[optind + 1], NULL, 0);

	printf("input: %d output: %d\n", ifindex_in, ifindex_out);

	snprintf(filename, sizeof(filename), "%s_kern.o", argv[0]);
	prog_load_attr.file = filename;

	if (bpf_prog_load_xattr(&prog_load_attr, &obj, &prog_fd))
		return 1;

	if (xdp_flags & XDP_FLAGS_SKB_MODE) {
		prog = bpf_object__find_program_by_name(obj, "xdp_redirect_map_general");
		tx_port_map_fd = bpf_object__find_map_fd_by_name(obj, "tx_port_general");
	} else {
		prog = bpf_object__find_program_by_name(obj, "xdp_redirect_map_native");
		tx_port_map_fd = bpf_object__find_map_fd_by_name(obj, "tx_port_native");
	}
	dummy_prog = bpf_object__find_program_by_name(obj, "xdp_redirect_dummy_prog");
	if (!prog || dummy_prog < 0 || tx_port_map_fd < 0) {
		printf("finding prog/dummy_prog/tx_port_map in obj file failed\n");
		goto out;
	}
	prog_fd = bpf_program__fd(prog);
	dummy_prog_fd = bpf_program__fd(dummy_prog);
	if (prog_fd < 0 || dummy_prog_fd < 0 || tx_port_map_fd < 0) {
		printf("bpf_prog_load_xattr: %s\n", strerror(errno));
		return 1;
	}

	tx_mac_map_fd = bpf_object__find_map_fd_by_name(obj, "tx_mac");
	rxcnt_map_fd = bpf_object__find_map_fd_by_name(obj, "rxcnt");
	if (tx_mac_map_fd < 0 || rxcnt_map_fd < 0) {
		printf("bpf_object__find_map_fd_by_name failed\n");
		return 1;
	}

	if (bpf_set_link_xdp_fd(ifindex_in, prog_fd, xdp_flags) < 0) {
		printf("ERROR: link set xdp fd failed on %d\n", ifindex_in);
		return 1;
	}

	ret = bpf_obj_get_info_by_fd(prog_fd, &info, &info_len);
	if (ret) {
		printf("can't get prog info - %s\n", strerror(errno));
		return ret;
	}
	prog_id = info.id;

	/* Loading dummy XDP prog on out-device */
	if (bpf_set_link_xdp_fd(ifindex_out, dummy_prog_fd,
			    (xdp_flags | XDP_FLAGS_UPDATE_IF_NOEXIST)) < 0) {
		printf("WARN: link set xdp fd failed on %d\n", ifindex_out);
		ifindex_out_xdp_dummy_attached = false;
	}

	memset(&info, 0, sizeof(info));
	ret = bpf_obj_get_info_by_fd(dummy_prog_fd, &info, &info_len);
	if (ret) {
		printf("can't get prog info - %s\n", strerror(errno));
		return ret;
	}
	dummy_prog_id = info.id;

	/* Load 2nd xdp prog on egress. */
	if (xdp_devmap_attached) {
		unsigned char mac_addr[6];

		devmap_prog = bpf_object__find_program_by_name(obj, "xdp_redirect_map_egress");
		if (!devmap_prog) {
			printf("finding devmap_prog in obj file failed\n");
			goto out;
		}
		devmap_prog_fd = bpf_program__fd(devmap_prog);
		if (devmap_prog_fd < 0) {
			printf("finding devmap_prog fd failed\n");
			goto out;
		}

		if (get_mac_addr(ifindex_out, mac_addr) < 0) {
			printf("get interface %d mac failed\n", ifindex_out);
			goto out;
		}

		ret = bpf_map_update_elem(tx_mac_map_fd, &key, mac_addr, 0);
		if (ret) {
			perror("bpf_update_elem tx_mac_map_fd");
			goto out;
		}
	}

	signal(SIGINT, int_exit);
	signal(SIGTERM, int_exit);

	devmap_val.ifindex = ifindex_out;
	devmap_val.bpf_prog.fd = devmap_prog_fd;
	ret = bpf_map_update_elem(tx_port_map_fd, &key, &devmap_val, 0);
	if (ret) {
		perror("bpf_update_elem");
		goto out;
	}

	poll_stats(2, ifindex_out);

out:
	return 0;
}<|MERGE_RESOLUTION|>--- conflicted
+++ resolved
@@ -162,18 +162,10 @@
 		}
 	}
 
-<<<<<<< HEAD
-	if (!(xdp_flags & XDP_FLAGS_SKB_MODE))
-		xdp_flags |= XDP_FLAGS_DRV_MODE;
-
-	if (optind == argc) {
-		printf("usage: %s <IFNAME|IFINDEX>_IN <IFNAME|IFINDEX>_OUT\n", argv[0]);
-=======
 	if (!(xdp_flags & XDP_FLAGS_SKB_MODE)) {
 		xdp_flags |= XDP_FLAGS_DRV_MODE;
 	} else if (xdp_devmap_attached) {
 		printf("Load xdp program on egress with SKB mode not supported yet\n");
->>>>>>> 7d2a07b7
 		return 1;
 	}
 
