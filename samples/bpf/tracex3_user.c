// SPDX-License-Identifier: GPL-2.0-only
/* Copyright (c) 2013-2015 PLUMgrid, http://plumgrid.com
 */
#include <stdio.h>
#include <stdlib.h>
#include <signal.h>
#include <unistd.h>
#include <stdbool.h>
#include <string.h>
#include <sys/resource.h>

#include <bpf/bpf.h>
#include <bpf/libbpf.h>
#include "bpf_util.h"

#define SLOTS 100

static void clear_stats(int fd)
{
	unsigned int nr_cpus = bpf_num_possible_cpus();
	__u64 values[nr_cpus];
	__u32 key;

	memset(values, 0, sizeof(values));
	for (key = 0; key < SLOTS; key++)
		bpf_map_update_elem(fd, &key, values, BPF_ANY);
}

const char *color[] = {
	"\033[48;5;255m",
	"\033[48;5;252m",
	"\033[48;5;250m",
	"\033[48;5;248m",
	"\033[48;5;246m",
	"\033[48;5;244m",
	"\033[48;5;242m",
	"\033[48;5;240m",
	"\033[48;5;238m",
	"\033[48;5;236m",
	"\033[48;5;234m",
	"\033[48;5;232m",
};
const int num_colors = ARRAY_SIZE(color);

const char nocolor[] = "\033[00m";

const char *sym[] = {
	" ",
	" ",
	".",
	".",
	"*",
	"*",
	"o",
	"o",
	"O",
	"O",
	"#",
	"#",
};

bool full_range = false;
bool text_only = false;

static void print_banner(void)
{
	if (full_range)
		printf("|1ns     |10ns     |100ns    |1us      |10us     |100us"
		       "    |1ms      |10ms     |100ms    |1s       |10s\n");
	else
		printf("|1us      |10us     |100us    |1ms      |10ms     "
		       "|100ms    |1s       |10s\n");
}

static void print_hist(int fd)
{
	unsigned int nr_cpus = bpf_num_possible_cpus();
	__u64 total_events = 0;
	long values[nr_cpus];
	__u64 max_cnt = 0;
	__u64 cnt[SLOTS];
	__u64 value;
	__u32 key;
	int i;

	for (key = 0; key < SLOTS; key++) {
		bpf_map_lookup_elem(fd, &key, values);
		value = 0;
		for (i = 0; i < nr_cpus; i++)
			value += values[i];
		cnt[key] = value;
		total_events += value;
		if (value > max_cnt)
			max_cnt = value;
	}
	clear_stats(fd);
	for (key = full_range ? 0 : 29; key < SLOTS; key++) {
		int c = num_colors * cnt[key] / (max_cnt + 1);

		if (text_only)
			printf("%s", sym[c]);
		else
			printf("%s %s", color[c], nocolor);
	}
	printf(" # %lld\n", total_events);
}

int main(int ac, char **argv)
{
<<<<<<< HEAD
	struct rlimit r = {1024*1024, RLIM_INFINITY};
=======
>>>>>>> 7d2a07b7
	struct bpf_link *links[2];
	struct bpf_program *prog;
	struct bpf_object *obj;
	char filename[256];
	int map_fd, i, j = 0;

	for (i = 1; i < ac; i++) {
		if (strcmp(argv[i], "-a") == 0) {
			full_range = true;
		} else if (strcmp(argv[i], "-t") == 0) {
			text_only = true;
		} else if (strcmp(argv[i], "-h") == 0) {
			printf("Usage:\n"
			       "  -a display wider latency range\n"
			       "  -t text only\n");
			return 1;
		}
	}

<<<<<<< HEAD
	if (setrlimit(RLIMIT_MEMLOCK, &r)) {
		perror("setrlimit(RLIMIT_MEMLOCK)");
		return 1;
	}

=======
>>>>>>> 7d2a07b7
	snprintf(filename, sizeof(filename), "%s_kern.o", argv[0]);
	obj = bpf_object__open_file(filename, NULL);
	if (libbpf_get_error(obj)) {
		fprintf(stderr, "ERROR: opening BPF object file failed\n");
		return 0;
	}

	/* load BPF program */
	if (bpf_object__load(obj)) {
		fprintf(stderr, "ERROR: loading BPF object file failed\n");
		goto cleanup;
	}

	map_fd = bpf_object__find_map_fd_by_name(obj, "lat_map");
	if (map_fd < 0) {
		fprintf(stderr, "ERROR: finding a map in obj file failed\n");
		goto cleanup;
	}

	bpf_object__for_each_program(prog, obj) {
		links[j] = bpf_program__attach(prog);
		if (libbpf_get_error(links[j])) {
			fprintf(stderr, "ERROR: bpf_program__attach failed\n");
			links[j] = NULL;
			goto cleanup;
		}
		j++;
	}

	printf("  heatmap of IO latency\n");
	if (text_only)
		printf("  %s", sym[num_colors - 1]);
	else
		printf("  %s %s", color[num_colors - 1], nocolor);
	printf(" - many events with this latency\n");

	if (text_only)
		printf("  %s", sym[0]);
	else
		printf("  %s %s", color[0], nocolor);
	printf(" - few events\n");

	for (i = 0; ; i++) {
		if (i % 20 == 0)
			print_banner();
		print_hist(map_fd);
		sleep(2);
	}

cleanup:
	for (j--; j >= 0; j--)
		bpf_link__destroy(links[j]);

	bpf_object__close(obj);
	return 0;
}<|MERGE_RESOLUTION|>--- conflicted
+++ resolved
@@ -107,10 +107,6 @@
 
 int main(int ac, char **argv)
 {
-<<<<<<< HEAD
-	struct rlimit r = {1024*1024, RLIM_INFINITY};
-=======
->>>>>>> 7d2a07b7
 	struct bpf_link *links[2];
 	struct bpf_program *prog;
 	struct bpf_object *obj;
@@ -130,14 +126,6 @@
 		}
 	}
 
-<<<<<<< HEAD
-	if (setrlimit(RLIMIT_MEMLOCK, &r)) {
-		perror("setrlimit(RLIMIT_MEMLOCK)");
-		return 1;
-	}
-
-=======
->>>>>>> 7d2a07b7
 	snprintf(filename, sizeof(filename), "%s_kern.o", argv[0]);
 	obj = bpf_object__open_file(filename, NULL);
 	if (libbpf_get_error(obj)) {
