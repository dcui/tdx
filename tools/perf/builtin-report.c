--- conflicted
+++ resolved
@@ -1403,11 +1403,7 @@
 		exit(-1);
 	}
 
-<<<<<<< HEAD
-	if (!force && stat.st_uid && (stat.st_uid != geteuid())) {
-=======
 	if (!force && input_stat.st_uid && (input_stat.st_uid != geteuid())) {
->>>>>>> 17d857be
 		fprintf(stderr, "file: %s not owned by current user or root\n", input_name);
 		exit(-1);
 	}
