// SPDX-License-Identifier: GPL-2.0
<<<<<<< HEAD
#include <stdbool.h>
#include <errno.h>

#include <linux/stddef.h>
#include <linux/perf_event.h>

#include "../../../perf.h"
#include <linux/types.h>
#include "../../../util/debug.h"
#include "../../../util/tsc.h"

int perf_read_tsc_conversion(const struct perf_event_mmap_page *pc,
			     struct perf_tsc_conversion *tc)
{
	bool cap_user_time_zero;
	u32 seq;
	int i = 0;

	while (1) {
		seq = pc->lock;
		rmb();
		tc->time_mult = pc->time_mult;
		tc->time_shift = pc->time_shift;
		tc->time_zero = pc->time_zero;
		cap_user_time_zero = pc->cap_user_time_zero;
		rmb();
		if (pc->lock == seq && !(seq & 1))
			break;
		if (++i > 10000) {
			pr_debug("failed to get perf_event_mmap_page lock\n");
			return -EINVAL;
		}
	}

	if (!cap_user_time_zero)
		return -EOPNOTSUPP;
=======
#include <linux/types.h>
>>>>>>> 7d2a07b7

#include "../../../util/tsc.h"

u64 rdtsc(void)
{
	unsigned int low, high;

	asm volatile("rdtsc" : "=a" (low), "=d" (high));

	return low | ((u64)high) << 32;
}<|MERGE_RESOLUTION|>--- conflicted
+++ resolved
@@ -1,44 +1,5 @@
 // SPDX-License-Identifier: GPL-2.0
-<<<<<<< HEAD
-#include <stdbool.h>
-#include <errno.h>
-
-#include <linux/stddef.h>
-#include <linux/perf_event.h>
-
-#include "../../../perf.h"
 #include <linux/types.h>
-#include "../../../util/debug.h"
-#include "../../../util/tsc.h"
-
-int perf_read_tsc_conversion(const struct perf_event_mmap_page *pc,
-			     struct perf_tsc_conversion *tc)
-{
-	bool cap_user_time_zero;
-	u32 seq;
-	int i = 0;
-
-	while (1) {
-		seq = pc->lock;
-		rmb();
-		tc->time_mult = pc->time_mult;
-		tc->time_shift = pc->time_shift;
-		tc->time_zero = pc->time_zero;
-		cap_user_time_zero = pc->cap_user_time_zero;
-		rmb();
-		if (pc->lock == seq && !(seq & 1))
-			break;
-		if (++i > 10000) {
-			pr_debug("failed to get perf_event_mmap_page lock\n");
-			return -EINVAL;
-		}
-	}
-
-	if (!cap_user_time_zero)
-		return -EOPNOTSUPP;
-=======
-#include <linux/types.h>
->>>>>>> 7d2a07b7
 
 #include "../../../util/tsc.h"
 
