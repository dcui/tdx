// SPDX-License-Identifier: GPL-2.0
#include <test_progs.h>

void test_stacktrace_map_raw_tp(void)
{
	const char *prog_name = "tracepoint/sched/sched_switch";
	int control_map_fd, stackid_hmap_fd, stackmap_fd;
	const char *file = "./test_stacktrace_map.o";
	__u32 key, val, duration = 0;
	int err, prog_fd;
	struct bpf_program *prog;
	struct bpf_object *obj;
	struct bpf_link *link = NULL;

	err = bpf_prog_load(file, BPF_PROG_TYPE_RAW_TRACEPOINT, &obj, &prog_fd);
	if (CHECK(err, "prog_load raw tp", "err %d errno %d\n", err, errno))
		return;

	prog = bpf_object__find_program_by_title(obj, prog_name);
	if (CHECK(!prog, "find_prog", "prog '%s' not found\n", prog_name))
		goto close_prog;

	link = bpf_program__attach_raw_tracepoint(prog, "sched_switch");
	if (!ASSERT_OK_PTR(link, "attach_raw_tp"))
		goto close_prog;

	/* find map fds */
	control_map_fd = bpf_find_map(__func__, obj, "control_map");
	if (CHECK_FAIL(control_map_fd < 0))
		goto close_prog;

	stackid_hmap_fd = bpf_find_map(__func__, obj, "stackid_hmap");
	if (CHECK_FAIL(stackid_hmap_fd < 0))
		goto close_prog;

	stackmap_fd = bpf_find_map(__func__, obj, "stackmap");
	if (CHECK_FAIL(stackmap_fd < 0))
		goto close_prog;

	/* give some time for bpf program run */
	sleep(1);

	/* disable stack trace collection */
	key = 0;
	val = 1;
	bpf_map_update_elem(control_map_fd, &key, &val, 0);

	/* for every element in stackid_hmap, we can find a corresponding one
	 * in stackmap, and vise versa.
	 */
	err = compare_map_keys(stackid_hmap_fd, stackmap_fd);
	if (CHECK(err, "compare_map_keys stackid_hmap vs. stackmap",
		  "err %d errno %d\n", err, errno))
		goto close_prog;

	err = compare_map_keys(stackmap_fd, stackid_hmap_fd);
	if (CHECK(err, "compare_map_keys stackmap vs. stackid_hmap",
		  "err %d errno %d\n", err, errno))
		goto close_prog;

close_prog:
<<<<<<< HEAD
	if (!IS_ERR_OR_NULL(link))
		bpf_link__destroy(link);
=======
	bpf_link__destroy(link);
>>>>>>> 7d2a07b7
	bpf_object__close(obj);
}<|MERGE_RESOLUTION|>--- conflicted
+++ resolved
@@ -59,11 +59,6 @@
 		goto close_prog;
 
 close_prog:
-<<<<<<< HEAD
-	if (!IS_ERR_OR_NULL(link))
-		bpf_link__destroy(link);
-=======
 	bpf_link__destroy(link);
->>>>>>> 7d2a07b7
 	bpf_object__close(obj);
 }